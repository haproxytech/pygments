--- conflicted
+++ resolved
@@ -54,11 +54,7 @@
 
 setup(
     name = 'Pygments',
-<<<<<<< HEAD
-    version = '2.0.2',
-=======
     version = '2.1a0',
->>>>>>> cf93bea6
     url = 'http://pygments.org/',
     license = 'BSD License',
     author = 'Georg Brandl',
