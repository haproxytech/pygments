# -*- coding: utf-8 -*-
"""
    pygments.formatters.latex
    ~~~~~~~~~~~~~~~~~~~~~~~~~

    Formatter for LaTeX fancyvrb output.

    :copyright: Copyright 2006-2014 by the Pygments team, see AUTHORS.
    :license: BSD, see LICENSE for details.
"""

from __future__ import division

from pygments.formatter import Formatter
from pygments.token import Token, STANDARD_TYPES
<<<<<<< HEAD
from pygments.util import get_bool_opt, get_int_opt, StringIO, xrange, \
    iteritems
=======
from pygments.util import get_bool_opt, get_int_opt, StringIO
from pygments.lexer import Lexer
>>>>>>> 922fa204


__all__ = ['LatexEmbededLexer', 'LatexFormatter']


def escape_tex(text, commandprefix):
    return text.replace('\\', '\x00'). \
                replace('{', '\x01'). \
                replace('}', '\x02'). \
                replace('\x00', r'\%sZbs{}' % commandprefix). \
                replace('\x01', r'\%sZob{}' % commandprefix). \
                replace('\x02', r'\%sZcb{}' % commandprefix). \
                replace('^', r'\%sZca{}' % commandprefix). \
                replace('_', r'\%sZus{}' % commandprefix). \
                replace('&', r'\%sZam{}' % commandprefix). \
                replace('<', r'\%sZlt{}' % commandprefix). \
                replace('>', r'\%sZgt{}' % commandprefix). \
                replace('#', r'\%sZsh{}' % commandprefix). \
                replace('%', r'\%sZpc{}' % commandprefix). \
                replace('$', r'\%sZdl{}' % commandprefix). \
                replace('-', r'\%sZhy{}' % commandprefix). \
                replace("'", r'\%sZsq{}' % commandprefix). \
                replace('"', r'\%sZdq{}' % commandprefix). \
                replace('~', r'\%sZti{}' % commandprefix)


DOC_TEMPLATE = r'''
\documentclass{%(docclass)s}
\usepackage{fancyvrb}
\usepackage{color}
\usepackage[%(encoding)s]{inputenc}
%(preamble)s

%(styledefs)s

\begin{document}

\section*{%(title)s}

%(code)s
\end{document}
'''

## Small explanation of the mess below :)
#
# The previous version of the LaTeX formatter just assigned a command to
# each token type defined in the current style.  That obviously is
# problematic if the highlighted code is produced for a different style
# than the style commands themselves.
#
# This version works much like the HTML formatter which assigns multiple
# CSS classes to each <span> tag, from the most specific to the least
# specific token type, thus falling back to the parent token type if one
# is not defined.  Here, the classes are there too and use the same short
# forms given in token.STANDARD_TYPES.
#
# Highlighted code now only uses one custom command, which by default is
# \PY and selectable by the commandprefix option (and in addition the
# escapes \PYZat, \PYZlb and \PYZrb which haven't been renamed for
# backwards compatibility purposes).
#
# \PY has two arguments: the classes, separated by +, and the text to
# render in that style.  The classes are resolved into the respective
# style commands by magic, which serves to ignore unknown classes.
#
# The magic macros are:
# * \PY@it, \PY@bf, etc. are unconditionally wrapped around the text
#   to render in \PY@do.  Their definition determines the style.
# * \PY@reset resets \PY@it etc. to do nothing.
# * \PY@toks parses the list of classes, using magic inspired by the
#   keyval package (but modified to use plusses instead of commas
#   because fancyvrb redefines commas inside its environments).
# * \PY@tok processes one class, calling the \PY@tok@classname command
#   if it exists.
# * \PY@tok@classname sets the \PY@it etc. to reflect the chosen style
#   for its class.
# * \PY resets the style, parses the classnames and then calls \PY@do.
#
# Tip: to read this code, print it out in substituted form using e.g.
# >>> print STYLE_TEMPLATE % {'cp': 'PY'}

STYLE_TEMPLATE = r'''
\makeatletter
\def\%(cp)s@reset{\let\%(cp)s@it=\relax \let\%(cp)s@bf=\relax%%
    \let\%(cp)s@ul=\relax \let\%(cp)s@tc=\relax%%
    \let\%(cp)s@bc=\relax \let\%(cp)s@ff=\relax}
\def\%(cp)s@tok#1{\csname %(cp)s@tok@#1\endcsname}
\def\%(cp)s@toks#1+{\ifx\relax#1\empty\else%%
    \%(cp)s@tok{#1}\expandafter\%(cp)s@toks\fi}
\def\%(cp)s@do#1{\%(cp)s@bc{\%(cp)s@tc{\%(cp)s@ul{%%
    \%(cp)s@it{\%(cp)s@bf{\%(cp)s@ff{#1}}}}}}}
\def\%(cp)s#1#2{\%(cp)s@reset\%(cp)s@toks#1+\relax+\%(cp)s@do{#2}}

%(styles)s

\def\%(cp)sZbs{\char`\\}
\def\%(cp)sZus{\char`\_}
\def\%(cp)sZob{\char`\{}
\def\%(cp)sZcb{\char`\}}
\def\%(cp)sZca{\char`\^}
\def\%(cp)sZam{\char`\&}
\def\%(cp)sZlt{\char`\<}
\def\%(cp)sZgt{\char`\>}
\def\%(cp)sZsh{\char`\#}
\def\%(cp)sZpc{\char`\%%}
\def\%(cp)sZdl{\char`\$}
\def\%(cp)sZhy{\char`\-}
\def\%(cp)sZsq{\char`\'}
\def\%(cp)sZdq{\char`\"}
\def\%(cp)sZti{\char`\~}
%% for compatibility with earlier versions
\def\%(cp)sZat{@}
\def\%(cp)sZlb{[}
\def\%(cp)sZrb{]}
\makeatother
'''


def _get_ttype_name(ttype):
    fname = STANDARD_TYPES.get(ttype)
    if fname:
        return fname
    aname = ''
    while fname is None:
        aname = ttype[-1] + aname
        ttype = ttype.parent
        fname = STANDARD_TYPES.get(ttype)
    return fname + aname


class LatexFormatter(Formatter):
    r"""
    Format tokens as LaTeX code. This needs the `fancyvrb` and `color`
    standard packages.

    Without the `full` option, code is formatted as one ``Verbatim``
    environment, like this:

    .. sourcecode:: latex

        \begin{Verbatim}[commandchars=\\\{\}]
        \PY{k}{def }\PY{n+nf}{foo}(\PY{n}{bar}):
            \PY{k}{pass}
        \end{Verbatim}

    The special command used here (``\PY``) and all the other macros it needs
    are output by the `get_style_defs` method.

    With the `full` option, a complete LaTeX document is output, including
    the command definitions in the preamble.

    The `get_style_defs()` method of a `LatexFormatter` returns a string
    containing ``\def`` commands defining the macros needed inside the
    ``Verbatim`` environments.

    Additional options accepted:

    `style`
        The style to use, can be a string or a Style subclass (default:
        ``'default'``).

    `full`
        Tells the formatter to output a "full" document, i.e. a complete
        self-contained document (default: ``False``).

    `title`
        If `full` is true, the title that should be used to caption the
        document (default: ``''``).

    `docclass`
        If the `full` option is enabled, this is the document class to use
        (default: ``'article'``).

    `preamble`
        If the `full` option is enabled, this can be further preamble commands,
        e.g. ``\usepackage`` (default: ``''``).

    `linenos`
        If set to ``True``, output line numbers (default: ``False``).

    `linenostart`
        The line number for the first line (default: ``1``).

    `linenostep`
        If set to a number n > 1, only every nth line number is printed.

    `verboptions`
        Additional options given to the Verbatim environment (see the *fancyvrb*
        docs for possible values) (default: ``''``).

    `commandprefix`
        The LaTeX commands used to produce colored output are constructed
        using this prefix and some letters (default: ``'PY'``).

        .. versionadded:: 0.7
        .. versionchanged:: 0.10
           The default is now ``'PY'`` instead of ``'C'``.

    `texcomments`
        If set to ``True``, enables LaTeX comment lines.  That is, LaTex markup
        in comment tokens is not escaped so that LaTeX can render it (default:
        ``False``).

        .. versionadded:: 1.2

    `mathescape`
        If set to ``True``, enables LaTeX math mode escape in comments. That
        is, ``'$...$'`` inside a comment will trigger math mode (default:
<<<<<<< HEAD
        ``False``).

        .. versionadded:: 1.2
=======
        ``False``).  *New in Pygments 1.2.*

    `escapeinside`
        If set to a string of length 2, enables escaping to LaTeX. Text
        delimited by these 2 characters is read as LaTeX code and
        typeset accordingly. It has no effect in string literals. It has
        no effect in comments if `texcomments` or `mathescape` is
        set. (default: ``''``).  *New in Pygments 1.3.2*
>>>>>>> 922fa204
    """
    name = 'LaTeX'
    aliases = ['latex', 'tex']
    filenames = ['*.tex']

    def __init__(self, **options):
        Formatter.__init__(self, **options)
        self.docclass = options.get('docclass', 'article')
        self.preamble = options.get('preamble', '')
        self.linenos = get_bool_opt(options, 'linenos', False)
        self.linenostart = abs(get_int_opt(options, 'linenostart', 1))
        self.linenostep = abs(get_int_opt(options, 'linenostep', 1))
        self.verboptions = options.get('verboptions', '')
        self.nobackground = get_bool_opt(options, 'nobackground', False)
        self.commandprefix = options.get('commandprefix', 'PY')
        self.texcomments = get_bool_opt(options, 'texcomments', False)
        self.mathescape = get_bool_opt(options, 'mathescape', False)
        self.escapeinside = options.get('escapeinside', '')

        if len(self.escapeinside) == 2:
            self.left = self.escapeinside[0]
            self.right = self.escapeinside[1]
        else:
            self.escapeinside = ''

        self._create_stylesheet()


    def _create_stylesheet(self):
        t2n = self.ttype2name = {Token: ''}
        c2d = self.cmd2def = {}
        cp = self.commandprefix

        def rgbcolor(col):
            if col:
                return ','.join(['%.2f' %(int(col[i] + col[i + 1], 16) / 255.0)
                                 for i in (0, 2, 4)])
            else:
                return '1,1,1'

        for ttype, ndef in self.style:
            name = _get_ttype_name(ttype)
            cmndef = ''
            if ndef['bold']:
                cmndef += r'\let\$$@bf=\textbf'
            if ndef['italic']:
                cmndef += r'\let\$$@it=\textit'
            if ndef['underline']:
                cmndef += r'\let\$$@ul=\underline'
            if ndef['roman']:
                cmndef += r'\let\$$@ff=\textrm'
            if ndef['sans']:
                cmndef += r'\let\$$@ff=\textsf'
            if ndef['mono']:
                cmndef += r'\let\$$@ff=\textsf'
            if ndef['color']:
                cmndef += (r'\def\$$@tc##1{\textcolor[rgb]{%s}{##1}}' %
                           rgbcolor(ndef['color']))
            if ndef['border']:
                cmndef += (r'\def\$$@bc##1{\setlength{\fboxsep}{0pt}'
                           r'\fcolorbox[rgb]{%s}{%s}{\strut ##1}}' %
                           (rgbcolor(ndef['border']),
                            rgbcolor(ndef['bgcolor'])))
            elif ndef['bgcolor']:
                cmndef += (r'\def\$$@bc##1{\setlength{\fboxsep}{0pt}'
                           r'\colorbox[rgb]{%s}{\strut ##1}}' %
                           rgbcolor(ndef['bgcolor']))
            if cmndef == '':
                continue
            cmndef = cmndef.replace('$$', cp)
            t2n[ttype] = name
            c2d[name] = cmndef

    def get_style_defs(self, arg=''):
        """
        Return the command sequences needed to define the commands
        used to format text in the verbatim environment. ``arg`` is ignored.
        """
        cp = self.commandprefix
        styles = []
        for name, definition in iteritems(self.cmd2def):
            styles.append(r'\expandafter\def\csname %s@tok@%s\endcsname{%s}' %
                          (cp, name, definition))
        return STYLE_TEMPLATE % {'cp': self.commandprefix,
                                 'styles': '\n'.join(styles)}

    def format_unencoded(self, tokensource, outfile):
        # TODO: add support for background colors
        t2n = self.ttype2name
        cp = self.commandprefix

        if self.full:
            realoutfile = outfile
            outfile = StringIO()

        outfile.write(r'\begin{Verbatim}[commandchars=\\\{\}')
        if self.linenos:
            start, step = self.linenostart, self.linenostep
            outfile.write(u',numbers=left' +
                          (start and u',firstnumber=%d' % start or u'') +
                          (step and u',stepnumber=%d' % step or u''))
<<<<<<< HEAD
        if self.mathescape or self.texcomments:
            outfile.write(r',codes={\catcode`\$=3\catcode`\^=7\catcode`\_=8}')
=======
        if self.mathescape or self.texcomments or self.escapeinside:
            outfile.write(ur',codes={\catcode`\$=3\catcode`\^=7\catcode`\_=8}')
>>>>>>> 922fa204
        if self.verboptions:
            outfile.write(u',' + self.verboptions)
        outfile.write(u']\n')

        for ttype, value in tokensource:
            if ttype in Token.Comment:
                if self.texcomments:
                    # Try to guess comment starting lexeme and escape it ...
                    start = value[0:1]
                    for i in xrange(1, len(value)):
                        if start[0] != value[i]:
                            break
                        start += value[i]

                    value = value[len(start):]
                    start = escape_tex(start, self.commandprefix)

                    # ... but do not escape inside comment.
                    value = start + value
                elif self.mathescape:
                    # Only escape parts not inside a math environment.
                    parts = value.split('$')
                    in_math = False
                    for i, part in enumerate(parts):
                        if not in_math:
                            parts[i] = escape_tex(part, self.commandprefix)
                        in_math = not in_math
                    value = '$'.join(parts)
                elif self.escapeinside:
                    text = value
                    value = ''
                    while len(text) > 0:
                        a,sep1,text = text.partition(self.left)
                        if len(sep1) > 0:
                            b,sep2,text = text.partition(self.right)
                            if len(sep2) > 0:
                                value = value + escape_tex(a, self.commandprefix) + b
                            else:
                                value = value + escape_tex(a + sep1 + b, self.commandprefix)
                        else:
                            value = value + escape_tex(a, self.commandprefix)
                else:
                    value = escape_tex(value, self.commandprefix)
            elif not (ttype in Token.Escape):
                value = escape_tex(value, self.commandprefix)
            styles = []
            while ttype is not Token:
                try:
                    styles.append(t2n[ttype])
                except KeyError:
                    # not in current style
                    styles.append(_get_ttype_name(ttype))
                ttype = ttype.parent
            styleval = '+'.join(reversed(styles))
            if styleval:
                spl = value.split('\n')
                for line in spl[:-1]:
                    if line:
                        outfile.write("\\%s{%s}{%s}" % (cp, styleval, line))
                    outfile.write('\n')
                if spl[-1]:
                    outfile.write("\\%s{%s}{%s}" % (cp, styleval, spl[-1]))
            else:
                outfile.write(value)

        outfile.write(u'\\end{Verbatim}\n')

        if self.full:
            realoutfile.write(DOC_TEMPLATE %
                dict(docclass  = self.docclass,
                     preamble  = self.preamble,
                     title     = self.title,
                     encoding  = self.encoding or 'latin1',
                     styledefs = self.get_style_defs(),
                     code      = outfile.getvalue()))


class LatexEmbededLexer(Lexer):
    r"""

    This lexer takes one lexer as argument, the lexer for the language
    being formatted, and the left and right delimiters for escaped text.

    First everything is scanned using the language lexer to obtain
    strings and comments. All other consecutive tokens are merged and
    the resulting text is scanned for escaped segments, which are given
    the Token.Escape type. Finally text that is not escaped is scanned
    again with the language lexer.
    """
    def __init__(self, left, right, lang, **options):
        self.left = left
        self.right = right
        self.lang = lang
        Lexer.__init__(self, **options)

    def get_tokens_unprocessed(self, text):
        buf = ''
        for i, t, v in self.lang.get_tokens_unprocessed(text):
            if t in Token.Comment or t in Token.String:
                if len(buf) > 0:
                    for x in self.get_tokens_aux(idx, buf):
                        yield x
                    buf = ''
                yield i, t, v
            else:
                if len(buf) == 0:
                    idx = i;
                buf = buf + v
        if len(buf) > 0:
            for x in self.get_tokens_aux(idx, buf):
                yield x

    def get_tokens_aux(self, index, text):
        while len(text) > 0:
            a, sep1, text = text.partition(self.left)
            if len(a) > 0:
                for i, t, v in self.lang.get_tokens_unprocessed(a):
                    yield index + i, t, v
                    index = index + len(a)
            if len(sep1) > 0:
                b, sep2, text = text.partition(self.right)
                if len(sep2) > 0:
                    yield index + len(sep1), Token.Escape, b
                    index = index + len(sep1) + len(b) + len(sep2)
                else:
                    yield index, Token.Error, sep1
                    index = index + len(sep1)
                    text = b
<|MERGE_RESOLUTION|>--- conflicted
+++ resolved
@@ -12,14 +12,10 @@
 from __future__ import division
 
 from pygments.formatter import Formatter
+from pygments.lexer import Lexer
 from pygments.token import Token, STANDARD_TYPES
-<<<<<<< HEAD
 from pygments.util import get_bool_opt, get_int_opt, StringIO, xrange, \
     iteritems
-=======
-from pygments.util import get_bool_opt, get_int_opt, StringIO
-from pygments.lexer import Lexer
->>>>>>> 922fa204
 
 
 __all__ = ['LatexEmbededLexer', 'LatexFormatter']
@@ -228,20 +224,18 @@
     `mathescape`
         If set to ``True``, enables LaTeX math mode escape in comments. That
         is, ``'$...$'`` inside a comment will trigger math mode (default:
-<<<<<<< HEAD
         ``False``).
 
         .. versionadded:: 1.2
-=======
-        ``False``).  *New in Pygments 1.2.*
 
     `escapeinside`
         If set to a string of length 2, enables escaping to LaTeX. Text
         delimited by these 2 characters is read as LaTeX code and
         typeset accordingly. It has no effect in string literals. It has
         no effect in comments if `texcomments` or `mathescape` is
-        set. (default: ``''``).  *New in Pygments 1.3.2*
->>>>>>> 922fa204
+        set. (default: ``''``).
+
+        .. versionadded:: 2.0
     """
     name = 'LaTeX'
     aliases = ['latex', 'tex']
@@ -343,13 +337,8 @@
             outfile.write(u',numbers=left' +
                           (start and u',firstnumber=%d' % start or u'') +
                           (step and u',stepnumber=%d' % step or u''))
-<<<<<<< HEAD
-        if self.mathescape or self.texcomments:
-            outfile.write(r',codes={\catcode`\$=3\catcode`\^=7\catcode`\_=8}')
-=======
         if self.mathescape or self.texcomments or self.escapeinside:
             outfile.write(ur',codes={\catcode`\$=3\catcode`\^=7\catcode`\_=8}')
->>>>>>> 922fa204
         if self.verboptions:
             outfile.write(u',' + self.verboptions)
         outfile.write(u']\n')
