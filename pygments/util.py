# -*- coding: utf-8 -*-
"""
    pygments.util
    ~~~~~~~~~~~~~

    Utility functions.

    :copyright: Copyright 2006-2015 by the Pygments team, see AUTHORS.
    :license: BSD, see LICENSE for details.
"""

import re
import sys


split_path_re = re.compile(r'[/\\ ]')
doctype_lookup_re = re.compile(r'''(?smx)
    (<\?.*?\?>)?\s*
    <!DOCTYPE\s+(
     [a-zA-Z_][a-zA-Z0-9]*
     (?: \s+      # optional in HTML5
     [a-zA-Z_][a-zA-Z0-9]*\s+
     "[^"]*")?
     )
     [^>]*>
''')
tag_re = re.compile(r'<(.+?)(\s.*?)?>.*?</.+?>(?uism)')
xml_decl_re = re.compile(r'\s*<\?xml[^>]*\?>', re.I)


class ClassNotFound(ValueError):
    """Raised if one of the lookup functions didn't find a matching class."""


class OptionError(Exception):
    pass


def get_choice_opt(options, optname, allowed, default=None, normcase=False):
    string = options.get(optname, default)
    if normcase:
        string = string.lower()
    if string not in allowed:
        raise OptionError('Value for option %s must be one of %s' %
                          (optname, ', '.join(map(str, allowed))))
    return string


def get_bool_opt(options, optname, default=None):
    string = options.get(optname, default)
    if isinstance(string, bool):
        return string
    elif isinstance(string, int):
        return bool(string)
    elif not isinstance(string, string_types):
        raise OptionError('Invalid type %r for option %s; use '
                          '1/0, yes/no, true/false, on/off' % (
                              string, optname))
    elif string.lower() in ('1', 'yes', 'true', 'on'):
        return True
    elif string.lower() in ('0', 'no', 'false', 'off'):
        return False
    else:
        raise OptionError('Invalid value %r for option %s; use '
                          '1/0, yes/no, true/false, on/off' % (
                              string, optname))


def get_int_opt(options, optname, default=None):
    string = options.get(optname, default)
    try:
        return int(string)
    except TypeError:
        raise OptionError('Invalid type %r for option %s; you '
                          'must give an integer value' % (
                              string, optname))
    except ValueError:
        raise OptionError('Invalid value %r for option %s; you '
                          'must give an integer value' % (
                              string, optname))


def get_list_opt(options, optname, default=None):
    val = options.get(optname, default)
    if isinstance(val, string_types):
        return val.split()
    elif isinstance(val, (list, tuple)):
        return list(val)
    else:
        raise OptionError('Invalid type %r for option %s; you '
                          'must give a list value' % (
                              val, optname))


def docstring_headline(obj):
    if not obj.__doc__:
        return ''
    res = []
    for line in obj.__doc__.strip().splitlines():
        if line.strip():
            res.append(" " + line.strip())
        else:
            break
    return ''.join(res).lstrip()


def make_analysator(f):
    """Return a static text analyser function that returns float values."""
    def text_analyse(text):
        try:
            rv = f(text)
        except Exception:
            return 0.0
        if not rv:
            return 0.0
        try:
            return min(1.0, max(0.0, float(rv)))
        except (ValueError, TypeError):
            return 0.0
    text_analyse.__doc__ = f.__doc__
    return staticmethod(text_analyse)


def shebang_matches(text, regex):
    """Check if the given regular expression matches the last part of the
    shebang if one exists.

        >>> from pygments.util import shebang_matches
        >>> shebang_matches('#!/usr/bin/env python', r'python(2\.\d)?')
        True
        >>> shebang_matches('#!/usr/bin/python2.4', r'python(2\.\d)?')
        True
        >>> shebang_matches('#!/usr/bin/python-ruby', r'python(2\.\d)?')
        False
        >>> shebang_matches('#!/usr/bin/python/ruby', r'python(2\.\d)?')
        False
        >>> shebang_matches('#!/usr/bin/startsomethingwith python',
        ...                 r'python(2\.\d)?')
        True

    It also checks for common windows executable file extensions::

        >>> shebang_matches('#!C:\\Python2.4\\Python.exe', r'python(2\.\d)?')
        True

    Parameters (``'-f'`` or ``'--foo'`` are ignored so ``'perl'`` does
    the same as ``'perl -e'``)

    Note that this method automatically searches the whole string (eg:
    the regular expression is wrapped in ``'^$'``)
    """
    index = text.find('\n')
    if index >= 0:
        first_line = text[:index].lower()
    else:
        first_line = text.lower()
    if first_line.startswith('#!'):
        try:
            found = [x for x in split_path_re.split(first_line[2:].strip())
                     if x and not x.startswith('-')][-1]
        except IndexError:
            return False
        regex = re.compile('^%s(\.(exe|cmd|bat|bin))?$' % regex, re.IGNORECASE)
        if regex.search(found) is not None:
            return True
    return False


def doctype_matches(text, regex):
    """Check if the doctype matches a regular expression (if present).

    Note that this method only checks the first part of a DOCTYPE.
    eg: 'html PUBLIC "-//W3C//DTD XHTML 1.0 Strict//EN"'
    """
    m = doctype_lookup_re.match(text)
    if m is None:
        return False
    doctype = m.group(2)
    return re.compile(regex, re.I).match(doctype.strip()) is not None


def html_doctype_matches(text):
    """Check if the file looks like it has a html doctype."""
    return doctype_matches(text, r'html')


_looks_like_xml_cache = {}


def looks_like_xml(text):
    """Check if a doctype exists or if we have some tags."""
    if xml_decl_re.match(text):
        return True
    key = hash(text)
    try:
        return _looks_like_xml_cache[key]
    except KeyError:
        m = doctype_lookup_re.match(text)
        if m is not None:
            return True
        rv = tag_re.search(text[:1000]) is not None
        _looks_like_xml_cache[key] = rv
        return rv


# Python narrow build compatibility

def _surrogatepair(c):
    # Given a unicode character code
    # with length greater than 16 bits,
    # return the two 16 bit surrogate pair.
    # From example D28 of:
    # http://www.unicode.org/book/ch03.pdf
    return (0xd7c0 + (c >> 10), (0xdc00 + (c & 0x3ff)))


def unirange(a, b):
    """Returns a regular expression string to match the given non-BMP range."""
    if b < a:
        raise ValueError("Bad character range")
    if a < 0x10000 or b < 0x10000:
        raise ValueError("unirange is only defined for non-BMP ranges")

    if sys.maxunicode > 0xffff:
        # wide build
        return u'[%s-%s]' % (unichr(a), unichr(b))
    else:
        # narrow build stores surrogates, and the 're' module handles them
        # (incorrectly) as characters.  Since there is still ordering among
        # these characters, expand the range to one that it understands.  Some
        # background in http://bugs.python.org/issue3665 and
        # http://bugs.python.org/issue12749
        #
        # Additionally, the lower constants are using unichr rather than
        # literals because jython [which uses the wide path] can't load this
        # file if they are literals.
        ah, al = _surrogatepair(a)
        bh, bl = _surrogatepair(b)
        if ah == bh:
            return u'(?:%s[%s-%s])' % (unichr(ah), unichr(al), unichr(bl))
        else:
            buf = []
            buf.append(u'%s[%s-%s]' %
                       (unichr(ah), unichr(al),
                        ah == bh and unichr(bl) or unichr(0xdfff)))
            if ah - bh > 1:
                buf.append(u'[%s-%s][%s-%s]' %
                           unichr(ah+1), unichr(bh-1), unichr(0xdc00), unichr(0xdfff))
            if ah != bh:
                buf.append(u'%s[%s-%s]' %
                           (unichr(bh), unichr(0xdc00), unichr(bl)))

            return u'(?:' + u'|'.join(buf) + u')'

<<<<<<< HEAD
def sorted_keywords_pattern(keywords):
    '''
    Pattern for a regular expression that matches any word in ``keywords`` even if
    some of them are prefixes of others. This is particular useful if '\b' cannot be
    used as delimiter after a keyword.

    >>> sorted_keywords_pattern(['a', 'aa', 'aaa', 'b', 'cc'])
    u'(aaa|aa|cc|a|b)'
    '''
    assert keywords is not None
    escaped_keywords = [re.escape(keyword) for keyword in keywords]
    sort_key = lambda keyword: (-len(keyword), keyword)
    sorted_keywords = sorted(escaped_keywords, key=sort_key)
    return u'(' + u'|'.join(sorted_keywords) + u')'
=======

def format_lines(var_name, seq, raw=False, indent_level=0):
    """Formats a sequence of strings for output."""
    lines = []
    base_indent = ' ' * indent_level * 4
    inner_indent = ' ' * (indent_level + 1) * 4
    lines.append(base_indent + var_name + ' = (')
    if raw:
        # These should be preformatted reprs of, say, tuples.
        for i in seq:
            lines.append(inner_indent + i + ',')
    else:
        for i in seq:
            # Force use of single quotes
            r = repr(i + '"')
            lines.append(inner_indent + r[:-2] + r[-1] + ',')
    lines.append(base_indent + ')')
    return '\n'.join(lines)


def duplicates_removed(it, already_seen=()):
    """
    Returns a list with duplicates removed from the iterable `it`.

    Order is preserved.
    """
    lst = []
    seen = set()
    for i in it:
        if i in seen or i in already_seen:
            continue
        lst.append(i)
        seen.add(i)
    return lst


class Future(object):
    """Generic class to defer some work.

    Handled specially in RegexLexerMeta, to support regex string construction at
    first use.
    """
    def get(self):
        raise NotImplementedError


def guess_decode(text):
    """Decode *text* with guessed encoding.

    First try UTF-8; this should fail for non-UTF-8 encodings.
    Then try the preferred locale encoding.
    Fall back to latin-1, which always works.
    """
    try:
        text = text.decode('utf-8')
        return text, 'utf-8'
    except UnicodeDecodeError:
        try:
            import locale
            prefencoding = locale.getpreferredencoding()
            text = text.decode()
            return text, prefencoding
        except (UnicodeDecodeError, LookupError):
            text = text.decode('latin1')
            return text, 'latin1'


def guess_decode_from_terminal(text, term):
    """Decode *text* coming from terminal *term*.

    First try the terminal encoding, if given.
    Then try UTF-8.  Then try the preferred locale encoding.
    Fall back to latin-1, which always works.
    """
    if getattr(term, 'encoding', None):
        try:
            text = text.decode(term.encoding)
        except UnicodeDecodeError:
            pass
        else:
            return text, term.encoding
    return guess_decode(text)


def terminal_encoding(term):
    """Return our best guess of encoding for the given *term*."""
    if getattr(term, 'encoding', None):
        return term.encoding
    import locale
    return locale.getpreferredencoding()

>>>>>>> 7b77c067

# Python 2/3 compatibility

if sys.version_info < (3, 0):
    unichr = unichr
    xrange = xrange
    string_types = (str, unicode)
    text_type = unicode
    u_prefix = 'u'
    iteritems = dict.iteritems
    itervalues = dict.itervalues
    import StringIO
    import cStringIO
    # unfortunately, io.StringIO in Python 2 doesn't accept str at all
    StringIO = StringIO.StringIO
    BytesIO = cStringIO.StringIO
else:
    unichr = chr
    xrange = range
    string_types = (str,)
    text_type = str
    u_prefix = ''
    iteritems = dict.items
    itervalues = dict.values
    from io import StringIO, BytesIO, TextIOWrapper

    class UnclosingTextIOWrapper(TextIOWrapper):
        # Don't close underlying buffer on destruction.
        def close(self):
            pass


def add_metaclass(metaclass):
    """Class decorator for creating a class with a metaclass."""
    def wrapper(cls):
        orig_vars = cls.__dict__.copy()
        orig_vars.pop('__dict__', None)
        orig_vars.pop('__weakref__', None)
        for slots_var in orig_vars.get('__slots__', ()):
            orig_vars.pop(slots_var)
        return metaclass(cls.__name__, cls.__bases__, orig_vars)
    return wrapper<|MERGE_RESOLUTION|>--- conflicted
+++ resolved
@@ -252,22 +252,6 @@
 
             return u'(?:' + u'|'.join(buf) + u')'
 
-<<<<<<< HEAD
-def sorted_keywords_pattern(keywords):
-    '''
-    Pattern for a regular expression that matches any word in ``keywords`` even if
-    some of them are prefixes of others. This is particular useful if '\b' cannot be
-    used as delimiter after a keyword.
-
-    >>> sorted_keywords_pattern(['a', 'aa', 'aaa', 'b', 'cc'])
-    u'(aaa|aa|cc|a|b)'
-    '''
-    assert keywords is not None
-    escaped_keywords = [re.escape(keyword) for keyword in keywords]
-    sort_key = lambda keyword: (-len(keyword), keyword)
-    sorted_keywords = sorted(escaped_keywords, key=sort_key)
-    return u'(' + u'|'.join(sorted_keywords) + u')'
-=======
 
 def format_lines(var_name, seq, raw=False, indent_level=0):
     """Formats a sequence of strings for output."""
@@ -359,7 +343,6 @@
     import locale
     return locale.getpreferredencoding()
 
->>>>>>> 7b77c067
 
 # Python 2/3 compatibility
 
