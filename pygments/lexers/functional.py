--- conflicted
+++ resolved
@@ -1741,11 +1741,7 @@
              r'\*\*?|=?~|<\-)|([a-zA-Z_]\w*([?!])?)(:)(?!:)', String.Symbol),
             (r':"', String.Symbol, 'interpoling_symbol'),
             (r'\b(nil|true|false)\b(?![?!])|\b[A-Z]\w*\b', Name.Constant),
-<<<<<<< HEAD
-            (r'\b(__(FILE|LINE|MODULE|LOCAL|MAIN|FUNCTION)__)\b(?![?!])', Name.Builtin.Pseudo),
-=======
             (r'\b(__(FILE|LINE|MODULE|MAIN|FUNCTION)__)\b(?![?!])', Name.Builtin.Pseudo),
->>>>>>> 25d51548
             (r'[a-zA-Z_!][\w_]*[!\?]?', Name),
             (r'[(){};,/\|:\\\[\]]', Punctuation),
             (r'@[a-zA-Z_]\w*|&\d', Name.Variable),
