# -*- coding: utf-8 -*-
"""
    pygments.lexers.other
    ~~~~~~~~~~~~~~~~~~~~~

    Lexers for other languages.

    :copyright: Copyright 2006-2013 by the Pygments team, see AUTHORS.
    :license: BSD, see LICENSE for details.
"""

import re

from pygments.lexer import RegexLexer, include, bygroups, using, \
     this, combined, ExtendedRegexLexer
from pygments.token import Error, Punctuation, Literal, Token, \
     Text, Comment, Operator, Keyword, Name, String, Number, Generic
from pygments.util import get_bool_opt
from pygments.lexers.web import HtmlLexer

from pygments.lexers._openedgebuiltins import OPENEDGEKEYWORDS
from pygments.lexers._robotframeworklexer import RobotFrameworkLexer

# backwards compatibility
from pygments.lexers.sql import SqlLexer, MySqlLexer, SqliteConsoleLexer
from pygments.lexers.shell import BashLexer, BashSessionLexer, BatchLexer, \
     TcshLexer

__all__ = ['BrainfuckLexer', 'BefungeLexer', 'RedcodeLexer', 'MOOCodeLexer',
           'SmalltalkLexer', 'LogtalkLexer', 'GnuplotLexer', 'PovrayLexer',
           'AppleScriptLexer', 'ModelicaLexer', 'RebolLexer', 'ABAPLexer',
           'NewspeakLexer', 'GherkinLexer', 'AsymptoteLexer', 'PostScriptLexer',
           'AutohotkeyLexer', 'GoodDataCLLexer', 'MaqlLexer', 'ProtoBufLexer',
           'HybrisLexer', 'AwkLexer', 'Cfengine3Lexer', 'SnobolLexer',
           'ECLLexer', 'UrbiscriptLexer', 'OpenEdgeLexer', 'BroLexer',
<<<<<<< HEAD
           'MscgenLexer', 'KconfigLexer', 'CbmBasicV2Lexer']
=======
           'MscgenLexer', 'KconfigLexer', 'VGLLexer', 'SourcePawnLexer',
           'RobotFrameworkLexer', 'PuppetLexer', 'NSISLexer', 'RPMSpecLexer']
>>>>>>> ab7262fa


class ECLLexer(RegexLexer):
    """
    Lexer for the declarative big-data `ECL
    <http://hpccsystems.com/community/docs/ecl-language-reference/html>`_
    language.

    *New in Pygments 1.5.*
    """

    name = 'ECL'
    aliases = ['ecl']
    filenames = ['*.ecl']
    mimetypes = ['application/x-ecl']

    flags = re.IGNORECASE | re.MULTILINE

    tokens = {
        'root': [
            include('whitespace'),
            include('statements'),
        ],
        'whitespace': [
            (r'\s+', Text),
            (r'\/\/.*', Comment.Single),
            (r'/(\\\n)?\*(.|\n)*?\*(\\\n)?/', Comment.Multiline),
        ],
        'statements': [
            include('types'),
            include('keywords'),
            include('functions'),
            include('hash'),
            (r'"', String, 'string'),
            (r'\'', String, 'string'),
            (r'(\d+\.\d*|\.\d+|\d+)[eE][+-]?\d+[LlUu]*', Number.Float),
            (r'(\d+\.\d*|\.\d+|\d+[fF])[fF]?', Number.Float),
            (r'0x[0-9a-fA-F]+[LlUu]*', Number.Hex),
            (r'0[0-7]+[LlUu]*', Number.Oct),
            (r'\d+[LlUu]*', Number.Integer),
            (r'\*/', Error),
            (r'[~!%^&*+=|?:<>/-]+', Operator),
            (r'[{}()\[\],.;]', Punctuation),
            (r'[a-zA-Z_][a-zA-Z0-9_]*', Name),
        ],
        'hash': [
            (r'^#.*$', Comment.Preproc),
        ],
        'types': [
            (r'(RECORD|END)\D', Keyword.Declaration),
            (r'((?:ASCII|BIG_ENDIAN|BOOLEAN|DATA|DECIMAL|EBCDIC|INTEGER|PATTERN|'
             r'QSTRING|REAL|RECORD|RULE|SET OF|STRING|TOKEN|UDECIMAL|UNICODE|'
             r'UNSIGNED|VARSTRING|VARUNICODE)\d*)(\s+)',
             bygroups(Keyword.Type, Text)),
        ],
        'keywords': [
            (r'(APPLY|ASSERT|BUILD|BUILDINDEX|EVALUATE|FAIL|KEYDIFF|KEYPATCH|'
             r'LOADXML|NOTHOR|NOTIFY|OUTPUT|PARALLEL|SEQUENTIAL|SOAPCALL|WAIT'
             r'CHECKPOINT|DEPRECATED|FAILCODE|FAILMESSAGE|FAILURE|GLOBAL|'
             r'INDEPENDENT|ONWARNING|PERSIST|PRIORITY|RECOVERY|STORED|SUCCESS|'
             r'WAIT|WHEN)\b', Keyword.Reserved),
            # These are classed differently, check later
            (r'(ALL|AND|ANY|AS|ATMOST|BEFORE|BEGINC\+\+|BEST|BETWEEN|CASE|CONST|'
             r'COUNTER|CSV|DESCEND|ENCRYPT|ENDC\+\+|ENDMACRO|EXCEPT|EXCLUSIVE|'
             r'EXPIRE|EXPORT|EXTEND|FALSE|FEW|FIRST|FLAT|FULL|FUNCTION|GROUP|'
             r'HEADER|HEADING|HOLE|IFBLOCK|IMPORT|IN|JOINED|KEEP|KEYED|LAST|'
             r'LEFT|LIMIT|LOAD|LOCAL|LOCALE|LOOKUP|MACRO|MANY|MAXCOUNT|'
             r'MAXLENGTH|MIN SKEW|MODULE|INTERFACE|NAMED|NOCASE|NOROOT|NOSCAN|'
             r'NOSORT|NOT|OF|ONLY|OPT|OR|OUTER|OVERWRITE|PACKED|PARTITION|'
             r'PENALTY|PHYSICALLENGTH|PIPE|QUOTE|RELATIONSHIP|REPEAT|RETURN|'
             r'RIGHT|SCAN|SELF|SEPARATOR|SERVICE|SHARED|SKEW|SKIP|SQL|STORE|'
             r'TERMINATOR|THOR|THRESHOLD|TOKEN|TRANSFORM|TRIM|TRUE|TYPE|'
             r'UNICODEORDER|UNSORTED|VALIDATE|VIRTUAL|WHOLE|WILD|WITHIN|XML|'
             r'XPATH|__COMPRESSED__)\b', Keyword.Reserved),
        ],
        'functions': [
            (r'(ABS|ACOS|ALLNODES|ASCII|ASIN|ASSTRING|ATAN|ATAN2|AVE|CASE|'
             r'CHOOSE|CHOOSEN|CHOOSESETS|CLUSTERSIZE|COMBINE|CORRELATION|COS|'
             r'COSH|COUNT|COVARIANCE|CRON|DATASET|DEDUP|DEFINE|DENORMALIZE|'
             r'DISTRIBUTE|DISTRIBUTED|DISTRIBUTION|EBCDIC|ENTH|ERROR|EVALUATE|'
             r'EVENT|EVENTEXTRA|EVENTNAME|EXISTS|EXP|FAILCODE|FAILMESSAGE|'
             r'FETCH|FROMUNICODE|GETISVALID|GLOBAL|GRAPH|GROUP|HASH|HASH32|'
             r'HASH64|HASHCRC|HASHMD5|HAVING|IF|INDEX|INTFORMAT|ISVALID|'
             r'ITERATE|JOIN|KEYUNICODE|LENGTH|LIBRARY|LIMIT|LN|LOCAL|LOG|LOOP|'
             r'MAP|MATCHED|MATCHLENGTH|MATCHPOSITION|MATCHTEXT|MATCHUNICODE|'
             r'MAX|MERGE|MERGEJOIN|MIN|NOLOCAL|NONEMPTY|NORMALIZE|PARSE|PIPE|'
             r'POWER|PRELOAD|PROCESS|PROJECT|PULL|RANDOM|RANGE|RANK|RANKED|'
             r'REALFORMAT|RECORDOF|REGEXFIND|REGEXREPLACE|REGROUP|REJECTED|'
             r'ROLLUP|ROUND|ROUNDUP|ROW|ROWDIFF|SAMPLE|SET|SIN|SINH|SIZEOF|'
             r'SOAPCALL|SORT|SORTED|SQRT|STEPPED|STORED|SUM|TABLE|TAN|TANH|'
             r'THISNODE|TOPN|TOUNICODE|TRANSFER|TRIM|TRUNCATE|TYPEOF|UNGROUP|'
             r'UNICODEORDER|VARIANCE|WHICH|WORKUNIT|XMLDECODE|XMLENCODE|'
             r'XMLTEXT|XMLUNICODE)\b', Name.Function),
        ],
        'string': [
            (r'"', String, '#pop'),
            (r'\'', String, '#pop'),
            (r'[^"\']+', String),
        ],
    }


class BrainfuckLexer(RegexLexer):
    """
    Lexer for the esoteric `BrainFuck <http://www.muppetlabs.com/~breadbox/bf/>`_
    language.
    """

    name = 'Brainfuck'
    aliases = ['brainfuck', 'bf']
    filenames = ['*.bf', '*.b']
    mimetypes = ['application/x-brainfuck']

    tokens = {
        'common': [
            # use different colors for different instruction types
            (r'[.,]+', Name.Tag),
            (r'[+-]+', Name.Builtin),
            (r'[<>]+', Name.Variable),
            (r'[^.,+\-<>\[\]]+', Comment),
        ],
        'root': [
            (r'\[', Keyword, 'loop'),
            (r'\]', Error),
            include('common'),
        ],
        'loop': [
            (r'\[', Keyword, '#push'),
            (r'\]', Keyword, '#pop'),
            include('common'),
        ]
    }


class BefungeLexer(RegexLexer):
    """
    Lexer for the esoteric `Befunge <http://en.wikipedia.org/wiki/Befunge>`_
    language.

    *New in Pygments 0.7.*
    """
    name = 'Befunge'
    aliases = ['befunge']
    filenames = ['*.befunge']
    mimetypes = ['application/x-befunge']

    tokens = {
        'root': [
            (r'[0-9a-f]', Number),
            (r'[\+\*/%!`-]', Operator), # Traditional math
            (r'[<>^v?\[\]rxjk]', Name.Variable), # Move, imperatives
            (r'[:\\$.,n]', Name.Builtin), # Stack ops, imperatives
            (r'[|_mw]', Keyword),
            (r'[{}]', Name.Tag), # Befunge-98 stack ops
            (r'".*?"', String.Double), # Strings don't appear to allow escapes
            (r'\'.', String.Single), # Single character
            (r'[#;]', Comment), # Trampoline... depends on direction hit
            (r'[pg&~=@iotsy]', Keyword), # Misc
            (r'[()A-Z]', Comment), # Fingerprints
            (r'\s+', Text), # Whitespace doesn't matter
        ],
    }


class RedcodeLexer(RegexLexer):
    """
    A simple Redcode lexer based on ICWS'94.
    Contributed by Adam Blinkinsop <blinks@acm.org>.

    *New in Pygments 0.8.*
    """
    name = 'Redcode'
    aliases = ['redcode']
    filenames = ['*.cw']

    opcodes = ['DAT','MOV','ADD','SUB','MUL','DIV','MOD',
               'JMP','JMZ','JMN','DJN','CMP','SLT','SPL',
               'ORG','EQU','END']
    modifiers = ['A','B','AB','BA','F','X','I']

    tokens = {
        'root': [
            # Whitespace:
            (r'\s+', Text),
            (r';.*$', Comment.Single),
            # Lexemes:
            #  Identifiers
            (r'\b(%s)\b' % '|'.join(opcodes), Name.Function),
            (r'\b(%s)\b' % '|'.join(modifiers), Name.Decorator),
            (r'[A-Za-z_][A-Za-z_0-9]+', Name),
            #  Operators
            (r'[-+*/%]', Operator),
            (r'[#$@<>]', Operator), # mode
            (r'[.,]', Punctuation), # mode
            #  Numbers
            (r'[-+]?\d+', Number.Integer),
        ],
    }


class MOOCodeLexer(RegexLexer):
    """
    For `MOOCode <http://www.moo.mud.org/>`_ (the MOO scripting
    language).

    *New in Pygments 0.9.*
    """
    name = 'MOOCode'
    filenames = ['*.moo']
    aliases = ['moocode']
    mimetypes = ['text/x-moocode']

    tokens = {
        'root' : [
            # Numbers
            (r'(0|[1-9][0-9_]*)', Number.Integer),
            # Strings
            (r'"(\\\\|\\"|[^"])*"', String),
            # exceptions
            (r'(E_PERM|E_DIV)', Name.Exception),
            # db-refs
            (r'((#[-0-9]+)|(\$[a-z_A-Z0-9]+))', Name.Entity),
            # Keywords
            (r'\b(if|else|elseif|endif|for|endfor|fork|endfork|while'
             r'|endwhile|break|continue|return|try'
             r'|except|endtry|finally|in)\b', Keyword),
            # builtins
            (r'(random|length)', Name.Builtin),
            # special variables
            (r'(player|caller|this|args)', Name.Variable.Instance),
            # skip whitespace
            (r'\s+', Text),
            (r'\n', Text),
            # other operators
            (r'([!;=,{}&\|:\.\[\]@\(\)\<\>\?]+)', Operator),
            # function call
            (r'([a-z_A-Z0-9]+)(\()', bygroups(Name.Function, Operator)),
            # variables
            (r'([a-zA-Z_0-9]+)', Text),
        ]
    }


class SmalltalkLexer(RegexLexer):
    """
    For `Smalltalk <http://www.smalltalk.org/>`_ syntax.
    Contributed by Stefan Matthias Aust.
    Rewritten by Nils Winter.

    *New in Pygments 0.10.*
    """
    name = 'Smalltalk'
    filenames = ['*.st']
    aliases = ['smalltalk', 'squeak']
    mimetypes = ['text/x-smalltalk']

    tokens = {
        'root' : [
            (r'(<)(\w+:)(.*?)(>)', bygroups(Text, Keyword, Text, Text)),
            include('squeak fileout'),
            include('whitespaces'),
            include('method definition'),
            (r'(\|)([\w\s]*)(\|)', bygroups(Operator, Name.Variable, Operator)),
            include('objects'),
            (r'\^|\:=|\_', Operator),
            # temporaries
            (r'[\]({}.;!]', Text),
        ],
        'method definition' : [
            # Not perfect can't allow whitespaces at the beginning and the
            # without breaking everything
            (r'([a-zA-Z]+\w*:)(\s*)(\w+)',
             bygroups(Name.Function, Text, Name.Variable)),
            (r'^(\b[a-zA-Z]+\w*\b)(\s*)$', bygroups(Name.Function, Text)),
            (r'^([-+*/\\~<>=|&!?,@%]+)(\s*)(\w+)(\s*)$',
             bygroups(Name.Function, Text, Name.Variable, Text)),
        ],
        'blockvariables' : [
            include('whitespaces'),
            (r'(:)(\s*)(\w+)',
             bygroups(Operator, Text, Name.Variable)),
            (r'\|', Operator, '#pop'),
            (r'', Text, '#pop'), # else pop
        ],
        'literals' : [
            (r"'(''|[^'])*'", String, 'afterobject'),
            (r'\$.', String.Char, 'afterobject'),
            (r'#\(', String.Symbol, 'parenth'),
            (r'\)', Text, 'afterobject'),
            (r'(\d+r)?-?\d+(\.\d+)?(e-?\d+)?', Number, 'afterobject'),
        ],
        '_parenth_helper' : [
            include('whitespaces'),
            (r'(\d+r)?-?\d+(\.\d+)?(e-?\d+)?', Number),
            (r'[-+*/\\~<>=|&#!?,@%\w:]+', String.Symbol),
            # literals
            (r"'(''|[^'])*'", String),
            (r'\$.', String.Char),
            (r'#*\(', String.Symbol, 'inner_parenth'),
        ],
        'parenth' : [
            # This state is a bit tricky since
            # we can't just pop this state
            (r'\)', String.Symbol, ('root', 'afterobject')),
            include('_parenth_helper'),
        ],
        'inner_parenth': [
            (r'\)', String.Symbol, '#pop'),
            include('_parenth_helper'),
        ],
        'whitespaces' : [
            # skip whitespace and comments
            (r'\s+', Text),
            (r'"(""|[^"])*"', Comment),
        ],
        'objects' : [
            (r'\[', Text, 'blockvariables'),
            (r'\]', Text, 'afterobject'),
            (r'\b(self|super|true|false|nil|thisContext)\b',
             Name.Builtin.Pseudo, 'afterobject'),
            (r'\b[A-Z]\w*(?!:)\b', Name.Class, 'afterobject'),
            (r'\b[a-z]\w*(?!:)\b', Name.Variable, 'afterobject'),
            (r'#("(""|[^"])*"|[-+*/\\~<>=|&!?,@%]+|[\w:]+)',
             String.Symbol, 'afterobject'),
            include('literals'),
        ],
        'afterobject' : [
            (r'! !$', Keyword , '#pop'), # squeak chunk delimeter
            include('whitespaces'),
            (r'\b(ifTrue:|ifFalse:|whileTrue:|whileFalse:|timesRepeat:)',
             Name.Builtin, '#pop'),
            (r'\b(new\b(?!:))', Name.Builtin),
            (r'\:=|\_', Operator, '#pop'),
            (r'\b[a-zA-Z]+\w*:', Name.Function, '#pop'),
            (r'\b[a-zA-Z]+\w*', Name.Function),
            (r'\w+:?|[-+*/\\~<>=|&!?,@%]+', Name.Function, '#pop'),
            (r'\.', Punctuation, '#pop'),
            (r';', Punctuation),
            (r'[\])}]', Text),
            (r'[\[({]', Text, '#pop'),
        ],
        'squeak fileout' : [
            # Squeak fileout format (optional)
            (r'^"(""|[^"])*"!', Keyword),
            (r"^'(''|[^'])*'!", Keyword),
            (r'^(!)(\w+)( commentStamp: )(.*?)( prior: .*?!\n)(.*?)(!)',
                bygroups(Keyword, Name.Class, Keyword, String, Keyword, Text, Keyword)),
            (r"^(!)(\w+(?: class)?)( methodsFor: )('(?:''|[^'])*')(.*?!)",
                bygroups(Keyword, Name.Class, Keyword, String, Keyword)),
            (r'^(\w+)( subclass: )(#\w+)'
             r'(\s+instanceVariableNames: )(.*?)'
             r'(\s+classVariableNames: )(.*?)'
             r'(\s+poolDictionaries: )(.*?)'
             r'(\s+category: )(.*?)(!)',
                bygroups(Name.Class, Keyword, String.Symbol, Keyword, String, Keyword,
                         String, Keyword, String, Keyword, String, Keyword)),
            (r'^(\w+(?: class)?)(\s+instanceVariableNames: )(.*?)(!)',
                bygroups(Name.Class, Keyword, String, Keyword)),
            (r'(!\n)(\].*)(! !)$', bygroups(Keyword, Text, Keyword)),
            (r'! !$', Keyword),
        ],
    }


class LogtalkLexer(RegexLexer):
    """
    For `Logtalk <http://logtalk.org/>`_ source code.

    *New in Pygments 0.10.*
    """

    name = 'Logtalk'
    aliases = ['logtalk']
    filenames = ['*.lgt']
    mimetypes = ['text/x-logtalk']

    tokens = {
        'root': [
            # Directives
            (r'^\s*:-\s',Punctuation,'directive'),
            # Comments
            (r'%.*?\n', Comment),
            (r'/\*(.|\n)*?\*/',Comment),
            # Whitespace
            (r'\n', Text),
            (r'\s+', Text),
            # Numbers
            (r"0'.", Number),
            (r'0b[01]+', Number),
            (r'0o[0-7]+', Number),
            (r'0x[0-9a-fA-F]+', Number),
            (r'\d+\.?\d*((e|E)(\+|-)?\d+)?', Number),
            # Variables
            (r'([A-Z_][a-zA-Z0-9_]*)', Name.Variable),
            # Event handlers
            (r'(after|before)(?=[(])', Keyword),
            # Execution-context methods
            (r'(parameter|this|se(lf|nder))(?=[(])', Keyword),
            # Reflection
            (r'(current_predicate|predicate_property)(?=[(])', Keyword),
            # DCGs and term expansion
            (r'(expand_(goal|term)|(goal|term)_expansion|phrase)(?=[(])',
             Keyword),
            # Entity
            (r'(abolish|c(reate|urrent))_(object|protocol|category)(?=[(])',
             Keyword),
            (r'(object|protocol|category)_property(?=[(])', Keyword),
            # Entity relations
            (r'co(mplements_object|nforms_to_protocol)(?=[(])', Keyword),
            (r'extends_(object|protocol|category)(?=[(])', Keyword),
            (r'imp(lements_protocol|orts_category)(?=[(])', Keyword),
            (r'(instantiat|specializ)es_class(?=[(])', Keyword),
            # Events
            (r'(current_event|(abolish|define)_events)(?=[(])', Keyword),
            # Flags
            (r'(current|set)_logtalk_flag(?=[(])', Keyword),
            # Compiling, loading, and library paths
            (r'logtalk_(compile|l(ibrary_path|oad_context|oad))(?=[(])',
             Keyword),
            # Database
            (r'(clause|retract(all)?)(?=[(])', Keyword),
            (r'a(bolish|ssert(a|z))(?=[(])', Keyword),
            # Control constructs
            (r'(ca(ll|tch)|throw)(?=[(])', Keyword),
            (r'(fail|true)\b', Keyword),
            # All solutions
            (r'((bag|set)of|f(ind|or)all)(?=[(])', Keyword),
            # Multi-threading meta-predicates
            (r'threaded(_(call|once|ignore|exit|peek|wait|notify))?(?=[(])',
             Keyword),
            # Term unification
            (r'unify_with_occurs_check(?=[(])', Keyword),
            # Term creation and decomposition
            (r'(functor|arg|copy_term|numbervars)(?=[(])', Keyword),
            # Evaluable functors
            (r'(rem|mod|abs|sign)(?=[(])', Keyword),
            (r'float(_(integer|fractional)_part)?(?=[(])', Keyword),
            (r'(floor|truncate|round|ceiling)(?=[(])', Keyword),
            # Other arithmetic functors
            (r'(cos|atan|exp|log|s(in|qrt))(?=[(])', Keyword),
            # Term testing
            (r'(var|atom(ic)?|integer|float|c(allable|ompound)|n(onvar|umber)|'
             r'ground)(?=[(])', Keyword),
            # Term comparison
            (r'compare(?=[(])', Keyword),
            # Stream selection and control
            (r'(curren|se)t_(in|out)put(?=[(])', Keyword),
            (r'(open|close)(?=[(])', Keyword),
            (r'flush_output(?=[(])', Keyword),
            (r'(at_end_of_stream|flush_output)\b', Keyword),
            (r'(stream_property|at_end_of_stream|set_stream_position)(?=[(])',
             Keyword),
            # Character and byte input/output
            (r'(nl|(get|peek|put)_(byte|c(har|ode)))(?=[(])', Keyword),
            (r'\bnl\b', Keyword),
            # Term input/output
            (r'read(_term)?(?=[(])', Keyword),
            (r'write(q|_(canonical|term))?(?=[(])', Keyword),
            (r'(current_)?op(?=[(])', Keyword),
            (r'(current_)?char_conversion(?=[(])', Keyword),
            # Atomic term processing
            (r'atom_(length|c(hars|o(ncat|des)))(?=[(])', Keyword),
            (r'(char_code|sub_atom)(?=[(])', Keyword),
            (r'number_c(har|ode)s(?=[(])', Keyword),
            # Implementation defined hooks functions
            (r'(se|curren)t_prolog_flag(?=[(])', Keyword),
            (r'\bhalt\b', Keyword),
            (r'halt(?=[(])', Keyword),
            # Message sending operators
            (r'(::|:|\^\^)', Operator),
            # External call
            (r'[{}]', Keyword),
            # Logic and control
            (r'\b(ignore|once)(?=[(])', Keyword),
            (r'\brepeat\b', Keyword),
            # Sorting
            (r'(key)?sort(?=[(])', Keyword),
            # Bitwise functors
            (r'(>>|<<|/\\|\\\\|\\)', Operator),
            # Arithemtic evaluation
            (r'\bis\b', Keyword),
            # Arithemtic comparison
            (r'(=:=|=\\=|<|=<|>=|>)', Operator),
            # Term creation and decomposition
            (r'=\.\.', Operator),
            # Term unification
            (r'(=|\\=)', Operator),
            # Term comparison
            (r'(==|\\==|@=<|@<|@>=|@>)', Operator),
            # Evaluable functors
            (r'(//|[-+*/])', Operator),
            (r'\b(e|pi|mod|rem)\b', Operator),
            # Other arithemtic functors
            (r'\b\*\*\b', Operator),
            # DCG rules
            (r'-->', Operator),
            # Control constructs
            (r'([!;]|->)', Operator),
            # Logic and control
            (r'\\+', Operator),
            # Mode operators
            (r'[?@]', Operator),
            # Existential quantifier
            (r'\^', Operator),
            # Strings
            (r'"(\\\\|\\"|[^"])*"', String),
            # Ponctuation
            (r'[()\[\],.|]', Text),
            # Atoms
            (r"[a-z][a-zA-Z0-9_]*", Text),
            (r"'", String, 'quoted_atom'),
        ],

        'quoted_atom': [
            (r"''", String),
            (r"'", String, '#pop'),
            (r'\\([\\abfnrtv"\']|(x[a-fA-F0-9]+|[0-7]+)\\)', String.Escape),
            (r"[^\\'\n]+", String),
            (r'\\', String),
        ],

        'directive': [
            # Conditional compilation directives
            (r'(el)?if(?=[(])', Keyword, 'root'),
            (r'(e(lse|ndif))[.]', Keyword, 'root'),
            # Entity directives
            (r'(category|object|protocol)(?=[(])', Keyword, 'entityrelations'),
            (r'(end_(category|object|protocol))[.]',Keyword, 'root'),
            # Predicate scope directives
            (r'(public|protected|private)(?=[(])', Keyword, 'root'),
            # Other directives
            (r'e(n(coding|sure_loaded)|xport)(?=[(])', Keyword, 'root'),
            (r'in(fo|itialization)(?=[(])', Keyword, 'root'),
            (r'(dynamic|synchronized|threaded)[.]', Keyword, 'root'),
            (r'(alias|d(ynamic|iscontiguous)|m(eta_predicate|ode|ultifile)|'
             r's(et_(logtalk|prolog)_flag|ynchronized))(?=[(])',
             Keyword, 'root'),
            (r'op(?=[(])', Keyword, 'root'),
            (r'(c(alls|oinductive)|reexport|use(s|_module))(?=[(])',
             Keyword, 'root'),
            (r'[a-z][a-zA-Z0-9_]*(?=[(])', Text, 'root'),
            (r'[a-z][a-zA-Z0-9_]*[.]', Text, 'root'),
        ],

        'entityrelations': [
            (r'(complements|extends|i(nstantiates|mp(lements|orts))|specializes)'
             r'(?=[(])', Keyword),
            # Numbers
            (r"0'.", Number),
            (r'0b[01]+', Number),
            (r'0o[0-7]+', Number),
            (r'0x[0-9a-fA-F]+', Number),
            (r'\d+\.?\d*((e|E)(\+|-)?\d+)?', Number),
            # Variables
            (r'([A-Z_][a-zA-Z0-9_]*)', Name.Variable),
            # Atoms
            (r"[a-z][a-zA-Z0-9_]*", Text),
            (r"'", String, 'quoted_atom'),
            # Strings
            (r'"(\\\\|\\"|[^"])*"', String),
            # End of entity-opening directive
            (r'([)]\.)', Text, 'root'),
            # Scope operator
            (r'(::)', Operator),
            # Ponctuation
            (r'[()\[\],.|]', Text),
            # Comments
            (r'%.*?\n', Comment),
            (r'/\*(.|\n)*?\*/',Comment),
            # Whitespace
            (r'\n', Text),
            (r'\s+', Text),
        ]
    }

    def analyse_text(text):
        if ':- object(' in text:
            return True
        if ':- protocol(' in text:
            return True
        if ':- category(' in text:
            return True
        return False


def _shortened(word):
    dpos = word.find('$')
    return '|'.join([word[:dpos] + word[dpos+1:i] + r'\b'
                     for i in range(len(word), dpos, -1)])
def _shortened_many(*words):
    return '|'.join(map(_shortened, words))

class GnuplotLexer(RegexLexer):
    """
    For `Gnuplot <http://gnuplot.info/>`_ plotting scripts.

    *New in Pygments 0.11.*
    """

    name = 'Gnuplot'
    aliases = ['gnuplot']
    filenames = ['*.plot', '*.plt']
    mimetypes = ['text/x-gnuplot']

    tokens = {
        'root': [
            include('whitespace'),
            (_shortened('bi$nd'), Keyword, 'bind'),
            (_shortened_many('ex$it', 'q$uit'), Keyword, 'quit'),
            (_shortened('f$it'), Keyword, 'fit'),
            (r'(if)(\s*)(\()', bygroups(Keyword, Text, Punctuation), 'if'),
            (r'else\b', Keyword),
            (_shortened('pa$use'), Keyword, 'pause'),
            (_shortened_many('p$lot', 'rep$lot', 'sp$lot'), Keyword, 'plot'),
            (_shortened('sa$ve'), Keyword, 'save'),
            (_shortened('se$t'), Keyword, ('genericargs', 'optionarg')),
            (_shortened_many('sh$ow', 'uns$et'),
             Keyword, ('noargs', 'optionarg')),
            (_shortened_many('low$er', 'ra$ise', 'ca$ll', 'cd$', 'cl$ear',
                             'h$elp', '\\?$', 'hi$story', 'l$oad', 'pr$int',
                             'pwd$', 're$read', 'res$et', 'scr$eendump',
                             'she$ll', 'sy$stem', 'up$date'),
             Keyword, 'genericargs'),
            (_shortened_many('pwd$', 're$read', 'res$et', 'scr$eendump',
                             'she$ll', 'test$'),
             Keyword, 'noargs'),
            ('([a-zA-Z_][a-zA-Z0-9_]*)(\s*)(=)',
             bygroups(Name.Variable, Text, Operator), 'genericargs'),
            ('([a-zA-Z_][a-zA-Z0-9_]*)(\s*\(.*?\)\s*)(=)',
             bygroups(Name.Function, Text, Operator), 'genericargs'),
            (r'@[a-zA-Z_][a-zA-Z0-9_]*', Name.Constant), # macros
            (r';', Keyword),
        ],
        'comment': [
            (r'[^\\\n]', Comment),
            (r'\\\n', Comment),
            (r'\\', Comment),
            # don't add the newline to the Comment token
            ('', Comment, '#pop'),
        ],
        'whitespace': [
            ('#', Comment, 'comment'),
            (r'[ \t\v\f]+', Text),
        ],
        'noargs': [
            include('whitespace'),
            # semicolon and newline end the argument list
            (r';', Punctuation, '#pop'),
            (r'\n', Text, '#pop'),
        ],
        'dqstring': [
            (r'"', String, '#pop'),
            (r'\\([\\abfnrtv"\']|x[a-fA-F0-9]{2,4}|[0-7]{1,3})', String.Escape),
            (r'[^\\"\n]+', String), # all other characters
            (r'\\\n', String), # line continuation
            (r'\\', String), # stray backslash
            (r'\n', String, '#pop'), # newline ends the string too
        ],
        'sqstring': [
            (r"''", String), # escaped single quote
            (r"'", String, '#pop'),
            (r"[^\\'\n]+", String), # all other characters
            (r'\\\n', String), # line continuation
            (r'\\', String), # normal backslash
            (r'\n', String, '#pop'), # newline ends the string too
        ],
        'genericargs': [
            include('noargs'),
            (r'"', String, 'dqstring'),
            (r"'", String, 'sqstring'),
            (r'(\d+\.\d*|\.\d+|\d+)[eE][+-]?\d+', Number.Float),
            (r'(\d+\.\d*|\.\d+)', Number.Float),
            (r'-?\d+', Number.Integer),
            ('[,.~!%^&*+=|?:<>/-]', Operator),
            ('[{}()\[\]]', Punctuation),
            (r'(eq|ne)\b', Operator.Word),
            (r'([a-zA-Z_][a-zA-Z0-9_]*)(\s*)(\()',
             bygroups(Name.Function, Text, Punctuation)),
            (r'[a-zA-Z_][a-zA-Z0-9_]*', Name),
            (r'@[a-zA-Z_][a-zA-Z0-9_]*', Name.Constant), # macros
            (r'\\\n', Text),
        ],
        'optionarg': [
            include('whitespace'),
            (_shortened_many(
                "a$ll","an$gles","ar$row","au$toscale","b$ars","bor$der",
                "box$width","cl$abel","c$lip","cn$trparam","co$ntour","da$ta",
                "data$file","dg$rid3d","du$mmy","enc$oding","dec$imalsign",
                "fit$","font$path","fo$rmat","fu$nction","fu$nctions","g$rid",
                "hid$den3d","his$torysize","is$osamples","k$ey","keyt$itle",
                "la$bel","li$nestyle","ls$","loa$dpath","loc$ale","log$scale",
                "mac$ros","map$ping","map$ping3d","mar$gin","lmar$gin",
                "rmar$gin","tmar$gin","bmar$gin","mo$use","multi$plot",
                "mxt$ics","nomxt$ics","mx2t$ics","nomx2t$ics","myt$ics",
                "nomyt$ics","my2t$ics","nomy2t$ics","mzt$ics","nomzt$ics",
                "mcbt$ics","nomcbt$ics","of$fsets","or$igin","o$utput",
                "pa$rametric","pm$3d","pal$ette","colorb$ox","p$lot",
                "poi$ntsize","pol$ar","pr$int","obj$ect","sa$mples","si$ze",
                "st$yle","su$rface","table$","t$erminal","termo$ptions","ti$cs",
                "ticsc$ale","ticsl$evel","timef$mt","tim$estamp","tit$le",
                "v$ariables","ve$rsion","vi$ew","xyp$lane","xda$ta","x2da$ta",
                "yda$ta","y2da$ta","zda$ta","cbda$ta","xl$abel","x2l$abel",
                "yl$abel","y2l$abel","zl$abel","cbl$abel","xti$cs","noxti$cs",
                "x2ti$cs","nox2ti$cs","yti$cs","noyti$cs","y2ti$cs","noy2ti$cs",
                "zti$cs","nozti$cs","cbti$cs","nocbti$cs","xdti$cs","noxdti$cs",
                "x2dti$cs","nox2dti$cs","ydti$cs","noydti$cs","y2dti$cs",
                "noy2dti$cs","zdti$cs","nozdti$cs","cbdti$cs","nocbdti$cs",
                "xmti$cs","noxmti$cs","x2mti$cs","nox2mti$cs","ymti$cs",
                "noymti$cs","y2mti$cs","noy2mti$cs","zmti$cs","nozmti$cs",
                "cbmti$cs","nocbmti$cs","xr$ange","x2r$ange","yr$ange",
                "y2r$ange","zr$ange","cbr$ange","rr$ange","tr$ange","ur$ange",
                "vr$ange","xzeroa$xis","x2zeroa$xis","yzeroa$xis","y2zeroa$xis",
                "zzeroa$xis","zeroa$xis","z$ero"), Name.Builtin, '#pop'),
        ],
        'bind': [
            ('!', Keyword, '#pop'),
            (_shortened('all$windows'), Name.Builtin),
            include('genericargs'),
        ],
        'quit': [
            (r'gnuplot\b', Keyword),
            include('noargs'),
        ],
        'fit': [
            (r'via\b', Name.Builtin),
            include('plot'),
        ],
        'if': [
            (r'\)', Punctuation, '#pop'),
            include('genericargs'),
        ],
        'pause': [
            (r'(mouse|any|button1|button2|button3)\b', Name.Builtin),
            (_shortened('key$press'), Name.Builtin),
            include('genericargs'),
        ],
        'plot': [
            (_shortened_many('ax$es', 'axi$s', 'bin$ary', 'ev$ery', 'i$ndex',
                             'mat$rix', 's$mooth', 'thru$', 't$itle',
                             'not$itle', 'u$sing', 'w$ith'),
             Name.Builtin),
            include('genericargs'),
        ],
        'save': [
            (_shortened_many('f$unctions', 's$et', 't$erminal', 'v$ariables'),
             Name.Builtin),
            include('genericargs'),
        ],
    }


class PovrayLexer(RegexLexer):
    """
    For `Persistence of Vision Raytracer <http://www.povray.org/>`_ files.

    *New in Pygments 0.11.*
    """
    name = 'POVRay'
    aliases = ['pov']
    filenames = ['*.pov', '*.inc']
    mimetypes = ['text/x-povray']

    tokens = {
        'root': [
            (r'/\*[\w\W]*?\*/', Comment.Multiline),
            (r'//.*\n', Comment.Single),
            (r'(?s)"(?:\\.|[^"\\])+"', String.Double),
            (r'#(debug|default|else|end|error|fclose|fopen|ifdef|ifndef|'
             r'include|range|read|render|statistics|switch|undef|version|'
             r'warning|while|write|define|macro|local|declare)\b',
             Comment.Preproc),
            (r'\b(aa_level|aa_threshold|abs|acos|acosh|adaptive|adc_bailout|'
             r'agate|agate_turb|all|alpha|ambient|ambient_light|angle|'
             r'aperture|arc_angle|area_light|asc|asin|asinh|assumed_gamma|'
             r'atan|atan2|atanh|atmosphere|atmospheric_attenuation|'
             r'attenuating|average|background|black_hole|blue|blur_samples|'
             r'bounded_by|box_mapping|bozo|break|brick|brick_size|'
             r'brightness|brilliance|bumps|bumpy1|bumpy2|bumpy3|bump_map|'
             r'bump_size|case|caustics|ceil|checker|chr|clipped_by|clock|'
             r'color|color_map|colour|colour_map|component|composite|concat|'
             r'confidence|conic_sweep|constant|control0|control1|cos|cosh|'
             r'count|crackle|crand|cube|cubic_spline|cylindrical_mapping|'
             r'debug|declare|default|degrees|dents|diffuse|direction|'
             r'distance|distance_maximum|div|dust|dust_type|eccentricity|'
             r'else|emitting|end|error|error_bound|exp|exponent|'
             r'fade_distance|fade_power|falloff|falloff_angle|false|'
             r'file_exists|filter|finish|fisheye|flatness|flip|floor|'
             r'focal_point|fog|fog_alt|fog_offset|fog_type|frequency|gif|'
             r'global_settings|glowing|gradient|granite|gray_threshold|'
             r'green|halo|hexagon|hf_gray_16|hierarchy|hollow|hypercomplex|'
             r'if|ifdef|iff|image_map|incidence|include|int|interpolate|'
             r'inverse|ior|irid|irid_wavelength|jitter|lambda|leopard|'
             r'linear|linear_spline|linear_sweep|location|log|looks_like|'
             r'look_at|low_error_factor|mandel|map_type|marble|material_map|'
             r'matrix|max|max_intersections|max_iteration|max_trace_level|'
             r'max_value|metallic|min|minimum_reuse|mod|mortar|'
             r'nearest_count|no|normal|normal_map|no_shadow|number_of_waves|'
             r'octaves|off|offset|omega|omnimax|on|once|onion|open|'
             r'orthographic|panoramic|pattern1|pattern2|pattern3|'
             r'perspective|pgm|phase|phong|phong_size|pi|pigment|'
             r'pigment_map|planar_mapping|png|point_at|pot|pow|ppm|'
             r'precision|pwr|quadratic_spline|quaternion|quick_color|'
             r'quick_colour|quilted|radial|radians|radiosity|radius|rainbow|'
             r'ramp_wave|rand|range|reciprocal|recursion_limit|red|'
             r'reflection|refraction|render|repeat|rgb|rgbf|rgbft|rgbt|'
             r'right|ripples|rotate|roughness|samples|scale|scallop_wave|'
             r'scattering|seed|shadowless|sin|sine_wave|sinh|sky|sky_sphere|'
             r'slice|slope_map|smooth|specular|spherical_mapping|spiral|'
             r'spiral1|spiral2|spotlight|spotted|sqr|sqrt|statistics|str|'
             r'strcmp|strength|strlen|strlwr|strupr|sturm|substr|switch|sys|'
             r't|tan|tanh|test_camera_1|test_camera_2|test_camera_3|'
             r'test_camera_4|texture|texture_map|tga|thickness|threshold|'
             r'tightness|tile2|tiles|track|transform|translate|transmit|'
             r'triangle_wave|true|ttf|turbulence|turb_depth|type|'
             r'ultra_wide_angle|up|use_color|use_colour|use_index|u_steps|'
             r'val|variance|vaxis_rotate|vcross|vdot|version|vlength|'
             r'vnormalize|volume_object|volume_rendered|vol_with_light|'
             r'vrotate|v_steps|warning|warp|water_level|waves|while|width|'
             r'wood|wrinkles|yes)\b', Keyword),
            (r'(bicubic_patch|blob|box|camera|cone|cubic|cylinder|difference|'
             r'disc|height_field|intersection|julia_fractal|lathe|'
             r'light_source|merge|mesh|object|plane|poly|polygon|prism|'
             r'quadric|quartic|smooth_triangle|sor|sphere|superellipsoid|'
             r'text|torus|triangle|union)\b', Name.Builtin),
            # TODO: <=, etc
            (r'[\[\](){}<>;,]', Punctuation),
            (r'[-+*/=]', Operator),
            (r'\b(x|y|z|u|v)\b', Name.Builtin.Pseudo),
            (r'[a-zA-Z_][a-zA-Z_0-9]*', Name),
            (r'[0-9]+\.[0-9]*', Number.Float),
            (r'\.[0-9]+', Number.Float),
            (r'[0-9]+', Number.Integer),
            (r'\s+', Text),
        ]
    }


class AppleScriptLexer(RegexLexer):
    """
    For `AppleScript source code
    <http://developer.apple.com/documentation/AppleScript/
    Conceptual/AppleScriptLangGuide>`_,
    including `AppleScript Studio
    <http://developer.apple.com/documentation/AppleScript/
    Reference/StudioReference>`_.
    Contributed by Andreas Amann <aamann@mac.com>.
    """

    name = 'AppleScript'
    aliases = ['applescript']
    filenames = ['*.applescript']

    flags = re.MULTILINE | re.DOTALL

    Identifiers = r'[a-zA-Z]\w*'
    Literals = ['AppleScript', 'current application', 'false', 'linefeed',
                'missing value', 'pi','quote', 'result', 'return', 'space',
                'tab', 'text item delimiters', 'true', 'version']
    Classes = ['alias ', 'application ', 'boolean ', 'class ', 'constant ',
               'date ', 'file ', 'integer ', 'list ', 'number ', 'POSIX file ',
               'real ', 'record ', 'reference ', 'RGB color ', 'script ',
               'text ', 'unit types', '(?:Unicode )?text', 'string']
    BuiltIn = ['attachment', 'attribute run', 'character', 'day', 'month',
               'paragraph', 'word', 'year']
    HandlerParams = ['about', 'above', 'against', 'apart from', 'around',
                     'aside from', 'at', 'below', 'beneath', 'beside',
                     'between', 'for', 'given', 'instead of', 'on', 'onto',
                     'out of', 'over', 'since']
    Commands = ['ASCII (character|number)', 'activate', 'beep', 'choose URL',
                'choose application', 'choose color', 'choose file( name)?',
                'choose folder', 'choose from list',
                'choose remote application', 'clipboard info',
                'close( access)?', 'copy', 'count', 'current date', 'delay',
                'delete', 'display (alert|dialog)', 'do shell script',
                'duplicate', 'exists', 'get eof', 'get volume settings',
                'info for', 'launch', 'list (disks|folder)', 'load script',
                'log', 'make', 'mount volume', 'new', 'offset',
                'open( (for access|location))?', 'path to', 'print', 'quit',
                'random number', 'read', 'round', 'run( script)?',
                'say', 'scripting components',
                'set (eof|the clipboard to|volume)', 'store script',
                'summarize', 'system attribute', 'system info',
                'the clipboard', 'time to GMT', 'write', 'quoted form']
    References = ['(in )?back of', '(in )?front of', '[0-9]+(st|nd|rd|th)',
                  'first', 'second', 'third', 'fourth', 'fifth', 'sixth',
                  'seventh', 'eighth', 'ninth', 'tenth', 'after', 'back',
                  'before', 'behind', 'every', 'front', 'index', 'last',
                  'middle', 'some', 'that', 'through', 'thru', 'where', 'whose']
    Operators = ["and", "or", "is equal", "equals", "(is )?equal to", "is not",
                 "isn't", "isn't equal( to)?", "is not equal( to)?",
                 "doesn't equal", "does not equal", "(is )?greater than",
                 "comes after", "is not less than or equal( to)?",
                 "isn't less than or equal( to)?", "(is )?less than",
                 "comes before", "is not greater than or equal( to)?",
                 "isn't greater than or equal( to)?",
                 "(is  )?greater than or equal( to)?", "is not less than",
                 "isn't less than", "does not come before",
                 "doesn't come before", "(is )?less than or equal( to)?",
                 "is not greater than", "isn't greater than",
                 "does not come after", "doesn't come after", "starts? with",
                 "begins? with", "ends? with", "contains?", "does not contain",
                 "doesn't contain", "is in", "is contained by", "is not in",
                 "is not contained by", "isn't contained by", "div", "mod",
                 "not", "(a  )?(ref( to)?|reference to)", "is", "does"]
    Control = ['considering', 'else', 'error', 'exit', 'from', 'if',
               'ignoring', 'in', 'repeat', 'tell', 'then', 'times', 'to',
               'try', 'until', 'using terms from', 'while', 'whith',
               'with timeout( of)?', 'with transaction', 'by', 'continue',
               'end', 'its?', 'me', 'my', 'return', 'of' , 'as']
    Declarations = ['global', 'local', 'prop(erty)?', 'set', 'get']
    Reserved = ['but', 'put', 'returning', 'the']
    StudioClasses = ['action cell', 'alert reply', 'application', 'box',
                     'browser( cell)?', 'bundle', 'button( cell)?', 'cell',
                     'clip view', 'color well', 'color-panel',
                     'combo box( item)?', 'control',
                     'data( (cell|column|item|row|source))?', 'default entry',
                     'dialog reply', 'document', 'drag info', 'drawer',
                     'event', 'font(-panel)?', 'formatter',
                     'image( (cell|view))?', 'matrix', 'menu( item)?', 'item',
                     'movie( view)?', 'open-panel', 'outline view', 'panel',
                     'pasteboard', 'plugin', 'popup button',
                     'progress indicator', 'responder', 'save-panel',
                     'scroll view', 'secure text field( cell)?', 'slider',
                     'sound', 'split view', 'stepper', 'tab view( item)?',
                     'table( (column|header cell|header view|view))',
                     'text( (field( cell)?|view))?', 'toolbar( item)?',
                     'user-defaults', 'view', 'window']
    StudioEvents = ['accept outline drop', 'accept table drop', 'action',
                    'activated', 'alert ended', 'awake from nib', 'became key',
                    'became main', 'begin editing', 'bounds changed',
                    'cell value', 'cell value changed', 'change cell value',
                    'change item value', 'changed', 'child of item',
                    'choose menu item', 'clicked', 'clicked toolbar item',
                    'closed', 'column clicked', 'column moved',
                    'column resized', 'conclude drop', 'data representation',
                    'deminiaturized', 'dialog ended', 'document nib name',
                    'double clicked', 'drag( (entered|exited|updated))?',
                    'drop', 'end editing', 'exposed', 'idle', 'item expandable',
                    'item value', 'item value changed', 'items changed',
                    'keyboard down', 'keyboard up', 'launched',
                    'load data representation', 'miniaturized', 'mouse down',
                    'mouse dragged', 'mouse entered', 'mouse exited',
                    'mouse moved', 'mouse up', 'moved',
                    'number of browser rows', 'number of items',
                    'number of rows', 'open untitled', 'opened', 'panel ended',
                    'parameters updated', 'plugin loaded', 'prepare drop',
                    'prepare outline drag', 'prepare outline drop',
                    'prepare table drag', 'prepare table drop',
                    'read from file', 'resigned active', 'resigned key',
                    'resigned main', 'resized( sub views)?',
                    'right mouse down', 'right mouse dragged',
                    'right mouse up', 'rows changed', 'scroll wheel',
                    'selected tab view item', 'selection changed',
                    'selection changing', 'should begin editing',
                    'should close', 'should collapse item',
                    'should end editing', 'should expand item',
                    'should open( untitled)?',
                    'should quit( after last window closed)?',
                    'should select column', 'should select item',
                    'should select row', 'should select tab view item',
                    'should selection change', 'should zoom', 'shown',
                    'update menu item', 'update parameters',
                    'update toolbar item', 'was hidden', 'was miniaturized',
                    'will become active', 'will close', 'will dismiss',
                    'will display browser cell', 'will display cell',
                    'will display item cell', 'will display outline cell',
                    'will finish launching', 'will hide', 'will miniaturize',
                    'will move', 'will open', 'will pop up', 'will quit',
                    'will resign active', 'will resize( sub views)?',
                    'will select tab view item', 'will show', 'will zoom',
                    'write to file', 'zoomed']
    StudioCommands = ['animate', 'append', 'call method', 'center',
                      'close drawer', 'close panel', 'display',
                      'display alert', 'display dialog', 'display panel', 'go',
                      'hide', 'highlight', 'increment', 'item for',
                      'load image', 'load movie', 'load nib', 'load panel',
                      'load sound', 'localized string', 'lock focus', 'log',
                      'open drawer', 'path for', 'pause', 'perform action',
                      'play', 'register', 'resume', 'scroll', 'select( all)?',
                      'show', 'size to fit', 'start', 'step back',
                      'step forward', 'stop', 'synchronize', 'unlock focus',
                      'update']
    StudioProperties = ['accepts arrow key', 'action method', 'active',
                        'alignment', 'allowed identifiers',
                        'allows branch selection', 'allows column reordering',
                        'allows column resizing', 'allows column selection',
                        'allows customization',
                        'allows editing text attributes',
                        'allows empty selection', 'allows mixed state',
                        'allows multiple selection', 'allows reordering',
                        'allows undo', 'alpha( value)?', 'alternate image',
                        'alternate increment value', 'alternate title',
                        'animation delay', 'associated file name',
                        'associated object', 'auto completes', 'auto display',
                        'auto enables items', 'auto repeat',
                        'auto resizes( outline column)?',
                        'auto save expanded items', 'auto save name',
                        'auto save table columns', 'auto saves configuration',
                        'auto scroll', 'auto sizes all columns to fit',
                        'auto sizes cells', 'background color', 'bezel state',
                        'bezel style', 'bezeled', 'border rect', 'border type',
                        'bordered', 'bounds( rotation)?', 'box type',
                        'button returned', 'button type',
                        'can choose directories', 'can choose files',
                        'can draw', 'can hide',
                        'cell( (background color|size|type))?', 'characters',
                        'class', 'click count', 'clicked( data)? column',
                        'clicked data item', 'clicked( data)? row',
                        'closeable', 'collating', 'color( (mode|panel))',
                        'command key down', 'configuration',
                        'content(s| (size|view( margins)?))?', 'context',
                        'continuous', 'control key down', 'control size',
                        'control tint', 'control view',
                        'controller visible', 'coordinate system',
                        'copies( on scroll)?', 'corner view', 'current cell',
                        'current column', 'current( field)?  editor',
                        'current( menu)? item', 'current row',
                        'current tab view item', 'data source',
                        'default identifiers', 'delta (x|y|z)',
                        'destination window', 'directory', 'display mode',
                        'displayed cell', 'document( (edited|rect|view))?',
                        'double value', 'dragged column', 'dragged distance',
                        'dragged items', 'draws( cell)? background',
                        'draws grid', 'dynamically scrolls', 'echos bullets',
                        'edge', 'editable', 'edited( data)? column',
                        'edited data item', 'edited( data)? row', 'enabled',
                        'enclosing scroll view', 'ending page',
                        'error handling', 'event number', 'event type',
                        'excluded from windows menu', 'executable path',
                        'expanded', 'fax number', 'field editor', 'file kind',
                        'file name', 'file type', 'first responder',
                        'first visible column', 'flipped', 'floating',
                        'font( panel)?', 'formatter', 'frameworks path',
                        'frontmost', 'gave up', 'grid color', 'has data items',
                        'has horizontal ruler', 'has horizontal scroller',
                        'has parent data item', 'has resize indicator',
                        'has shadow', 'has sub menu', 'has vertical ruler',
                        'has vertical scroller', 'header cell', 'header view',
                        'hidden', 'hides when deactivated', 'highlights by',
                        'horizontal line scroll', 'horizontal page scroll',
                        'horizontal ruler view', 'horizontally resizable',
                        'icon image', 'id', 'identifier',
                        'ignores multiple clicks',
                        'image( (alignment|dims when disabled|frame style|'
                            'scaling))?',
                        'imports graphics', 'increment value',
                        'indentation per level', 'indeterminate', 'index',
                        'integer value', 'intercell spacing', 'item height',
                        'key( (code|equivalent( modifier)?|window))?',
                        'knob thickness', 'label', 'last( visible)? column',
                        'leading offset', 'leaf', 'level', 'line scroll',
                        'loaded', 'localized sort', 'location', 'loop mode',
                        'main( (bunde|menu|window))?', 'marker follows cell',
                        'matrix mode', 'maximum( content)? size',
                        'maximum visible columns',
                        'menu( form representation)?', 'miniaturizable',
                        'miniaturized', 'minimized image', 'minimized title',
                        'minimum column width', 'minimum( content)? size',
                        'modal', 'modified', 'mouse down state',
                        'movie( (controller|file|rect))?', 'muted', 'name',
                        'needs display', 'next state', 'next text',
                        'number of tick marks', 'only tick mark values',
                        'opaque', 'open panel', 'option key down',
                        'outline table column', 'page scroll', 'pages across',
                        'pages down', 'palette label', 'pane splitter',
                        'parent data item', 'parent window', 'pasteboard',
                        'path( (names|separator))?', 'playing',
                        'plays every frame', 'plays selection only', 'position',
                        'preferred edge', 'preferred type', 'pressure',
                        'previous text', 'prompt', 'properties',
                        'prototype cell', 'pulls down', 'rate',
                        'released when closed', 'repeated',
                        'requested print time', 'required file type',
                        'resizable', 'resized column', 'resource path',
                        'returns records', 'reuses columns', 'rich text',
                        'roll over', 'row height', 'rulers visible',
                        'save panel', 'scripts path', 'scrollable',
                        'selectable( identifiers)?', 'selected cell',
                        'selected( data)? columns?', 'selected data items?',
                        'selected( data)? rows?', 'selected item identifier',
                        'selection by rect', 'send action on arrow key',
                        'sends action when done editing', 'separates columns',
                        'separator item', 'sequence number', 'services menu',
                        'shared frameworks path', 'shared support path',
                        'sheet', 'shift key down', 'shows alpha',
                        'shows state by', 'size( mode)?',
                        'smart insert delete enabled', 'sort case sensitivity',
                        'sort column', 'sort order', 'sort type',
                        'sorted( data rows)?', 'sound', 'source( mask)?',
                        'spell checking enabled', 'starting page', 'state',
                        'string value', 'sub menu', 'super menu', 'super view',
                        'tab key traverses cells', 'tab state', 'tab type',
                        'tab view', 'table view', 'tag', 'target( printer)?',
                        'text color', 'text container insert',
                        'text container origin', 'text returned',
                        'tick mark position', 'time stamp',
                        'title(d| (cell|font|height|position|rect))?',
                        'tool tip', 'toolbar', 'trailing offset', 'transparent',
                        'treat packages as directories', 'truncated labels',
                        'types', 'unmodified characters', 'update views',
                        'use sort indicator', 'user defaults',
                        'uses data source', 'uses ruler',
                        'uses threaded animation',
                        'uses title from previous column', 'value wraps',
                        'version',
                        'vertical( (line scroll|page scroll|ruler view))?',
                        'vertically resizable', 'view',
                        'visible( document rect)?', 'volume', 'width', 'window',
                        'windows menu', 'wraps', 'zoomable', 'zoomed']

    tokens = {
        'root': [
            (r'\s+', Text),
            (ur'¬\n', String.Escape),
            (r"'s\s+", Text), # This is a possessive, consider moving
            (r'(--|#).*?$', Comment),
            (r'\(\*', Comment.Multiline, 'comment'),
            (r'[\(\){}!,.:]', Punctuation),
            (ur'(«)([^»]+)(»)',
             bygroups(Text, Name.Builtin, Text)),
            (r'\b((?:considering|ignoring)\s*)'
             r'(application responses|case|diacriticals|hyphens|'
             r'numeric strings|punctuation|white space)',
             bygroups(Keyword, Name.Builtin)),
            (ur'(-|\*|\+|&|≠|>=?|<=?|=|≥|≤|/|÷|\^)', Operator),
            (r"\b(%s)\b" % '|'.join(Operators), Operator.Word),
            (r'^(\s*(?:on|end)\s+)'
             r'(%s)' % '|'.join(StudioEvents[::-1]),
             bygroups(Keyword, Name.Function)),
            (r'^(\s*)(in|on|script|to)(\s+)', bygroups(Text, Keyword, Text)),
            (r'\b(as )(%s)\b' % '|'.join(Classes),
             bygroups(Keyword, Name.Class)),
            (r'\b(%s)\b' % '|'.join(Literals), Name.Constant),
            (r'\b(%s)\b' % '|'.join(Commands), Name.Builtin),
            (r'\b(%s)\b' % '|'.join(Control), Keyword),
            (r'\b(%s)\b' % '|'.join(Declarations), Keyword),
            (r'\b(%s)\b' % '|'.join(Reserved), Name.Builtin),
            (r'\b(%s)s?\b' % '|'.join(BuiltIn), Name.Builtin),
            (r'\b(%s)\b' % '|'.join(HandlerParams), Name.Builtin),
            (r'\b(%s)\b' % '|'.join(StudioProperties), Name.Attribute),
            (r'\b(%s)s?\b' % '|'.join(StudioClasses), Name.Builtin),
            (r'\b(%s)\b' % '|'.join(StudioCommands), Name.Builtin),
            (r'\b(%s)\b' % '|'.join(References), Name.Builtin),
            (r'"(\\\\|\\"|[^"])*"', String.Double),
            (r'\b(%s)\b' % Identifiers, Name.Variable),
            (r'[-+]?(\d+\.\d*|\d*\.\d+)(E[-+][0-9]+)?', Number.Float),
            (r'[-+]?\d+', Number.Integer),
        ],
        'comment': [
            ('\(\*', Comment.Multiline, '#push'),
            ('\*\)', Comment.Multiline, '#pop'),
            ('[^*(]+', Comment.Multiline),
            ('[*(]', Comment.Multiline),
        ],
    }


class ModelicaLexer(RegexLexer):
    """
    For `Modelica <http://www.modelica.org/>`_ source code.

    *New in Pygments 1.1.*
    """
    name = 'Modelica'
    aliases = ['modelica']
    filenames = ['*.mo']
    mimetypes = ['text/x-modelica']

    flags = re.IGNORECASE | re.DOTALL

    tokens = {
        'whitespace': [
            (r'\n', Text),
            (r'\s+', Text),
            (r'\\\n', Text), # line continuation
            (r'//(\n|(.|\n)*?[^\\]\n)', Comment),
            (r'/(\\\n)?\*(.|\n)*?\*(\\\n)?/', Comment),
        ],
        'statements': [
            (r'"', String, 'string'),
            (r'(\d+\.\d*|\.\d+|\d+|\d.)[eE][+-]?\d+[lL]?', Number.Float),
            (r'(\d+\.\d*|\.\d+)', Number.Float),
            (r'\d+[Ll]?', Number.Integer),
            (r'[~!%^&*+=|?:<>/-]', Operator),
            (r'[()\[\]{},.;]', Punctuation),
            (r'(true|false|NULL|Real|Integer|Boolean)\b', Name.Builtin),
            (r"([a-zA-Z_][\w]*|'[a-zA-Z_\+\-\*\/\^][\w]*')"
             r"(\.([a-zA-Z_][\w]*|'[a-zA-Z_\+\-\*\/\^][\w]*'))+", Name.Class),
            (r"('[\w\+\-\*\/\^]+'|\w+)", Name),
        ],
        'root': [
            include('whitespace'),
            include('keywords'),
            include('functions'),
            include('operators'),
            include('classes'),
            (r'("<html>|<html>)', Name.Tag, 'html-content'),
            include('statements'),
        ],
        'keywords': [
            (r'(algorithm|annotation|break|connect|constant|constrainedby|'
            r'discrete|each|else|elseif|elsewhen|encapsulated|enumeration|'
            r'end|equation|exit|expandable|extends|'
            r'external|false|final|flow|for|if|import|impure|in|initial\sequation|'
            r'inner|input|loop|nondiscrete|outer|output|parameter|partial|'
            r'protected|public|pure|redeclare|replaceable|stream|time|then|true|'
            r'when|while|within)\b', Keyword),
        ],
        'functions': [
            (r'(abs|acos|acosh|asin|asinh|atan|atan2|atan3|ceil|cos|cosh|'
             r'cross|div|exp|floor|getInstanceName|log|log10|mod|rem|'
             r'semiLinear|sign|sin|sinh|size|spatialDistribution|sqrt|tan|'
             r'tanh|zeros)\b', Name.Function),
        ],
        'operators': [
            (r'(actualStream|and|assert|cardinality|change|Clock|delay|der|edge|'
             r'hold|homotopy|initial|inStream|noEvent|not|or|pre|previous|reinit|'
             r'return|sample|smooth|spatialDistribution|subSample|terminal|'
             r'terminate)\b', Name.Builtin),
        ],
        'classes': [
            (r'(block|class|connector|function|model|package|'
             r'record|type)(\s+)([A-Za-z_]+)',
             bygroups(Keyword, Text, Name.Class))
        ],
        'string': [
            (r'"', String, '#pop'),
            (r'\\([\\abfnrtv"\']|x[a-fA-F0-9]{2,4}|[0-7]{1,3})',
             String.Escape),
            (r'[^\\"\n]+', String), # all other characters
            (r'\\\n', String), # line continuation
            (r'\\', String), # stray backslash
        ],
        'html-content': [
            (r'<\s*/\s*html\s*>', Name.Tag, '#pop'),
            (r'.+?(?=<\s*/\s*html\s*>)', using(HtmlLexer)),
        ]
    }


class RebolLexer(RegexLexer):
    """
    A `REBOL <http://www.rebol.com/>`_ lexer.

    *New in Pygments 1.1.*
    """
    name = 'REBOL'
    aliases = ['rebol']
    filenames = ['*.r', '*.r3']
    mimetypes = ['text/x-rebol']

    flags = re.IGNORECASE | re.MULTILINE

    re.IGNORECASE

    escape_re = r'(?:\^\([0-9a-fA-F]{1,4}\)*)'

    def word_callback(lexer, match):
        word = match.group()

        if re.match(".*:$", word):
            yield match.start(), Generic.Subheading, word
        elif re.match(
            r'(native|alias|all|any|as-string|as-binary|bind|bound\?|case|'
            r'catch|checksum|comment|debase|dehex|exclude|difference|disarm|'
            r'either|else|enbase|foreach|remove-each|form|free|get|get-env|if|'
            r'in|intersect|loop|minimum-of|maximum-of|mold|new-line|'
            r'new-line\?|not|now|prin|print|reduce|compose|construct|repeat|'
            r'reverse|save|script\?|set|shift|switch|throw|to-hex|trace|try|'
            r'type\?|union|unique|unless|unprotect|unset|until|use|value\?|'
            r'while|compress|decompress|secure|open|close|read|read-io|'
            r'write-io|write|update|query|wait|input\?|exp|log-10|log-2|'
            r'log-e|square-root|cosine|sine|tangent|arccosine|arcsine|'
            r'arctangent|protect|lowercase|uppercase|entab|detab|connected\?|'
            r'browse|launch|stats|get-modes|set-modes|to-local-file|'
            r'to-rebol-file|encloak|decloak|create-link|do-browser|bind\?|'
            r'hide|draw|show|size-text|textinfo|offset-to-caret|'
            r'caret-to-offset|local-request-file|rgb-to-hsv|hsv-to-rgb|'
            r'crypt-strength\?|dh-make-key|dh-generate-key|dh-compute-key|'
            r'dsa-make-key|dsa-generate-key|dsa-make-signature|'
            r'dsa-verify-signature|rsa-make-key|rsa-generate-key|'
            r'rsa-encrypt)$', word):
            yield match.start(), Name.Builtin, word
        elif re.match(
            r'(add|subtract|multiply|divide|remainder|power|and~|or~|xor~|'
            r'minimum|maximum|negate|complement|absolute|random|head|tail|'
            r'next|back|skip|at|pick|first|second|third|fourth|fifth|sixth|'
            r'seventh|eighth|ninth|tenth|last|path|find|select|make|to|copy\*|'
            r'insert|remove|change|poke|clear|trim|sort|min|max|abs|cp|'
            r'copy)$', word):
            yield match.start(), Name.Function, word
        elif re.match(
            r'(error|source|input|license|help|install|echo|Usage|with|func|'
            r'throw-on-error|function|does|has|context|probe|\?\?|as-pair|'
            r'mod|modulo|round|repend|about|set-net|append|join|rejoin|reform|'
            r'remold|charset|array|replace|move|extract|forskip|forall|alter|'
            r'first+|also|take|for|forever|dispatch|attempt|what-dir|'
            r'change-dir|clean-path|list-dir|dirize|rename|split-path|delete|'
            r'make-dir|delete-dir|in-dir|confirm|dump-obj|upgrade|what|'
            r'build-tag|process-source|build-markup|decode-cgi|read-cgi|'
            r'write-user|save-user|set-user-name|protect-system|parse-xml|'
            r'cvs-date|cvs-version|do-boot|get-net-info|desktop|layout|'
            r'scroll-para|get-face|alert|set-face|uninstall|unfocus|'
            r'request-dir|center-face|do-events|net-error|decode-url|'
            r'parse-header|parse-header-date|parse-email-addrs|import-email|'
            r'send|build-attach-body|resend|show-popup|hide-popup|open-events|'
            r'find-key-face|do-face|viewtop|confine|find-window|'
            r'insert-event-func|remove-event-func|inform|dump-pane|dump-face|'
            r'flag-face|deflag-face|clear-fields|read-net|vbug|path-thru|'
            r'read-thru|load-thru|do-thru|launch-thru|load-image|'
            r'request-download|do-face-alt|set-font|set-para|get-style|'
            r'set-style|make-face|stylize|choose|hilight-text|hilight-all|'
            r'unlight-text|focus|scroll-drag|clear-face|reset-face|scroll-face|'
            r'resize-face|load-stock|load-stock-block|notify|request|flash|'
            r'request-color|request-pass|request-text|request-list|'
            r'request-date|request-file|dbug|editor|link-relative-path|'
            r'emailer|parse-error)$', word):
            yield match.start(), Keyword.Namespace, word
        elif re.match(
            r'(halt|quit|do|load|q|recycle|call|run|ask|parse|view|unview|'
            r'return|exit|break)$', word):
            yield match.start(), Name.Exception, word
        elif re.match('REBOL$', word):
            yield match.start(), Generic.Heading, word
        elif re.match("to-.*", word):
            yield match.start(), Keyword, word
        elif re.match('(\+|-|\*|/|//|\*\*|and|or|xor|=\?|=|==|<>|<|>|<=|>=)$',
                      word):
            yield match.start(), Operator, word
        elif re.match(".*\?$", word):
            yield match.start(), Keyword, word
        elif re.match(".*\!$", word):
            yield match.start(), Keyword.Type, word
        elif re.match("'.*", word):
            yield match.start(), Name.Variable.Instance, word # lit-word
        elif re.match("#.*", word):
            yield match.start(), Name.Label, word # issue
        elif re.match("%.*", word):
            yield match.start(), Name.Decorator, word # file
        else:
            yield match.start(), Name.Variable, word

    tokens = {
        'root': [
            (r'REBOL', Generic.Strong, 'script'),
            (r'R', Comment),
            (r'[^R]+', Comment),
        ],
        'script': [
            (r'\s+', Text),
            (r'#"', String.Char, 'char'),
            (r'#{[0-9a-fA-F]*}', Number.Hex),
            (r'2#{', Number.Hex, 'bin2'),
            (r'64#{[0-9a-zA-Z+/=\s]*}', Number.Hex),
            (r'"', String, 'string'),
            (r'{', String, 'string2'),
            (r';#+.*\n', Comment.Special),
            (r';\*+.*\n', Comment.Preproc),
            (r';.*\n', Comment),
            (r'%"', Name.Decorator, 'stringFile'),
            (r'%[^(\^{^")\s\[\]]+', Name.Decorator),
            (r'<[a-zA-Z0-9:._-]*>', Name.Tag),
            (r'<[^(<>\s")]+', Name.Tag, 'tag'),
            (r'[+-]?([a-zA-Z]{1,3})?\$\d+(\.\d+)?', Number.Float), # money
            (r'[+-]?\d+\:\d+(\:\d+)?(\.\d+)?', String.Other), # time
            (r'\d+\-[0-9a-zA-Z]+\-\d+(\/\d+\:\d+(\:\d+)?'
             r'([\.\d+]?([+-]?\d+:\d+)?)?)?', String.Other), # date
            (r'\d+(\.\d+)+\.\d+', Keyword.Constant), # tuple
            (r'\d+[xX]\d+', Keyword.Constant), # pair
            (r'[+-]?\d+(\'\d+)?([\.,]\d*)?[eE][+-]?\d+', Number.Float),
            (r'[+-]?\d+(\'\d+)?[\.,]\d*', Number.Float),
            (r'[+-]?\d+(\'\d+)?', Number),
            (r'[\[\]\(\)]', Generic.Strong),
            (r'[a-zA-Z]+[^(\^{"\s:)]*://[^(\^{"\s)]*', Name.Decorator), # url
            (r'mailto:[^(\^{"@\s)]+@[^(\^{"@\s)]+', Name.Decorator), # url
            (r'[^(\^{"@\s)]+@[^(\^{"@\s)]+', Name.Decorator), # email
            (r'comment\s', Comment, 'comment'),
            (r'/[^(\^{^")\s/[\]]*', Name.Attribute),
            (r'([^(\^{^")\s/[\]]+)(?=[:({"\s/\[\]])', word_callback),
            (r'([^(\^{^")\s]+)', Text),
        ],
        'string': [
            (r'[^(\^")]+', String),
            (escape_re, String.Escape),
            (r'[\(|\)]+', String),
            (r'\^.', String.Escape),
            (r'"', String, '#pop'),
        ],
        'string2': [
            (r'[^(\^{^})]+', String),
            (escape_re, String.Escape),
            (r'[\(|\)]+', String),
            (r'\^.', String.Escape),
            (r'{', String, '#push'),
            (r'}', String, '#pop'),
        ],
        'stringFile': [
            (r'[^(\^")]+', Name.Decorator),
            (escape_re, Name.Decorator),
            (r'\^.', Name.Decorator),
            (r'"', Name.Decorator, '#pop'),
        ],
        'char': [
            (escape_re + '"', String.Char, '#pop'),
            (r'\^."', String.Char, '#pop'),
            (r'."', String.Char, '#pop'),
        ],
        'tag': [
            (escape_re, Name.Tag),
            (r'"', Name.Tag, 'tagString'),
            (r'[^(<>\r\n")]+', Name.Tag),
            (r'>', Name.Tag, '#pop'),
        ],
        'tagString': [
            (r'[^(\^")]+', Name.Tag),
            (escape_re, Name.Tag),
            (r'[\(|\)]+', Name.Tag),
            (r'\^.', Name.Tag),
            (r'"', Name.Tag, '#pop'),
        ],
        'tuple': [
            (r'(\d+\.)+', Keyword.Constant),
            (r'\d+', Keyword.Constant, '#pop'),
        ],
        'bin2': [
            (r'\s+', Number.Hex),
            (r'([0-1]\s*){8}', Number.Hex),
            (r'}', Number.Hex, '#pop'),
        ],
        'comment': [
            (r'"', Comment, 'commentString1'),
            (r'{', Comment, 'commentString2'),
            (r'\[', Comment, 'commentBlock'),
            (r'[^(\s{\"\[]+', Comment, '#pop'),
        ],
        'commentString1': [
            (r'[^(\^")]+', Comment),
            (escape_re, Comment),
            (r'[\(|\)]+', Comment),
            (r'\^.', Comment),
            (r'"', Comment, '#pop'),
        ],
        'commentString2': [
            (r'[^(\^{^})]+', Comment),
            (escape_re, Comment),
            (r'[\(|\)]+', Comment),
            (r'\^.', Comment),
            (r'{', Comment, '#push'),
            (r'}', Comment, '#pop'),
        ],
        'commentBlock': [
            (r'\[',Comment, '#push'),
            (r'\]',Comment, '#pop'),
            (r'[^(\[\])]*', Comment),
        ],
    }


class ABAPLexer(RegexLexer):
    """
    Lexer for ABAP, SAP's integrated language.

    *New in Pygments 1.1.*
    """
    name = 'ABAP'
    aliases = ['abap']
    filenames = ['*.abap']
    mimetypes = ['text/x-abap']

    flags = re.IGNORECASE | re.MULTILINE

    tokens = {
        'common': [
            (r'\s+', Text),
            (r'^\*.*$', Comment.Single),
            (r'\".*?\n', Comment.Single),
            ],
        'variable-names': [
            (r'<[\S_]+>', Name.Variable),
            (r'\w[\w~]*(?:(\[\])|->\*)?', Name.Variable),
            ],
        'root': [
            include('common'),
            #function calls
            (r'(CALL\s+(?:BADI|CUSTOMER-FUNCTION|FUNCTION))(\s+)(\'?\S+\'?)',
                bygroups(Keyword, Text, Name.Function)),
            (r'(CALL\s+(?:DIALOG|SCREEN|SUBSCREEN|SELECTION-SCREEN|'
             r'TRANSACTION|TRANSFORMATION))\b',
                Keyword),
            (r'(FORM|PERFORM)(\s+)(\w+)',
                bygroups(Keyword, Text, Name.Function)),
            (r'(PERFORM)(\s+)(\()(\w+)(\))',
                bygroups(Keyword, Text, Punctuation, Name.Variable, Punctuation )),
            (r'(MODULE)(\s+)(\S+)(\s+)(INPUT|OUTPUT)',
                bygroups(Keyword, Text, Name.Function, Text, Keyword)),

            # method implementation
            (r'(METHOD)(\s+)([\w~]+)',
                bygroups(Keyword, Text, Name.Function)),
            # method calls
            (r'(\s+)([\w\-]+)([=\-]>)([\w\-~]+)',
                bygroups(Text, Name.Variable, Operator, Name.Function)),
            # call methodnames returning style
            (r'(?<=(=|-)>)([\w\-~]+)(?=\()', Name.Function),

            # keywords with dashes in them.
            # these need to be first, because for instance the -ID part
            # of MESSAGE-ID wouldn't get highlighted if MESSAGE was
            # first in the list of keywords.
            (r'(ADD-CORRESPONDING|AUTHORITY-CHECK|'
             r'CLASS-DATA|CLASS-EVENTS|CLASS-METHODS|CLASS-POOL|'
             r'DELETE-ADJACENT|DIVIDE-CORRESPONDING|'
             r'EDITOR-CALL|ENHANCEMENT-POINT|ENHANCEMENT-SECTION|EXIT-COMMAND|'
             r'FIELD-GROUPS|FIELD-SYMBOLS|FUNCTION-POOL|'
             r'INTERFACE-POOL|INVERTED-DATE|'
             r'LOAD-OF-PROGRAM|LOG-POINT|'
             r'MESSAGE-ID|MOVE-CORRESPONDING|MULTIPLY-CORRESPONDING|'
             r'NEW-LINE|NEW-PAGE|NEW-SECTION|NO-EXTENSION|'
             r'OUTPUT-LENGTH|PRINT-CONTROL|'
             r'SELECT-OPTIONS|START-OF-SELECTION|SUBTRACT-CORRESPONDING|'
             r'SYNTAX-CHECK|SYSTEM-EXCEPTIONS|'
             r'TYPE-POOL|TYPE-POOLS'
             r')\b', Keyword),

             # keyword kombinations
            (r'CREATE\s+(PUBLIC|PRIVATE|DATA|OBJECT)|'
             r'((PUBLIC|PRIVATE|PROTECTED)\s+SECTION|'
             r'(TYPE|LIKE)(\s+(LINE\s+OF|REF\s+TO|'
             r'(SORTED|STANDARD|HASHED)\s+TABLE\s+OF))?|'
             r'FROM\s+(DATABASE|MEMORY)|CALL\s+METHOD|'
             r'(GROUP|ORDER) BY|HAVING|SEPARATED BY|'
             r'GET\s+(BADI|BIT|CURSOR|DATASET|LOCALE|PARAMETER|'
                      r'PF-STATUS|(PROPERTY|REFERENCE)\s+OF|'
                      r'RUN\s+TIME|TIME\s+(STAMP)?)?|'
             r'SET\s+(BIT|BLANK\s+LINES|COUNTRY|CURSOR|DATASET|EXTENDED\s+CHECK|'
                      r'HANDLER|HOLD\s+DATA|LANGUAGE|LEFT\s+SCROLL-BOUNDARY|'
                      r'LOCALE|MARGIN|PARAMETER|PF-STATUS|PROPERTY\s+OF|'
                      r'RUN\s+TIME\s+(ANALYZER|CLOCK\s+RESOLUTION)|SCREEN|'
                      r'TITLEBAR|UPADTE\s+TASK\s+LOCAL|USER-COMMAND)|'
             r'CONVERT\s+((INVERTED-)?DATE|TIME|TIME\s+STAMP|TEXT)|'
             r'(CLOSE|OPEN)\s+(DATASET|CURSOR)|'
             r'(TO|FROM)\s+(DATA BUFFER|INTERNAL TABLE|MEMORY ID|'
                            r'DATABASE|SHARED\s+(MEMORY|BUFFER))|'
             r'DESCRIBE\s+(DISTANCE\s+BETWEEN|FIELD|LIST|TABLE)|'
             r'FREE\s(MEMORY|OBJECT)?|'
             r'PROCESS\s+(BEFORE\s+OUTPUT|AFTER\s+INPUT|'
                          r'ON\s+(VALUE-REQUEST|HELP-REQUEST))|'
             r'AT\s+(LINE-SELECTION|USER-COMMAND|END\s+OF|NEW)|'
             r'AT\s+SELECTION-SCREEN(\s+(ON(\s+(BLOCK|(HELP|VALUE)-REQUEST\s+FOR|'
                                     r'END\s+OF|RADIOBUTTON\s+GROUP))?|OUTPUT))?|'
             r'SELECTION-SCREEN:?\s+((BEGIN|END)\s+OF\s+((TABBED\s+)?BLOCK|LINE|'
                                     r'SCREEN)|COMMENT|FUNCTION\s+KEY|'
                                     r'INCLUDE\s+BLOCKS|POSITION|PUSHBUTTON|'
                                     r'SKIP|ULINE)|'
             r'LEAVE\s+(LIST-PROCESSING|PROGRAM|SCREEN|'
                        r'TO LIST-PROCESSING|TO TRANSACTION)'
             r'(ENDING|STARTING)\s+AT|'
             r'FORMAT\s+(COLOR|INTENSIFIED|INVERSE|HOTSPOT|INPUT|FRAMES|RESET)|'
             r'AS\s+(CHECKBOX|SUBSCREEN|WINDOW)|'
             r'WITH\s+(((NON-)?UNIQUE)?\s+KEY|FRAME)|'
             r'(BEGIN|END)\s+OF|'
             r'DELETE(\s+ADJACENT\s+DUPLICATES\sFROM)?|'
             r'COMPARING(\s+ALL\s+FIELDS)?|'
             r'INSERT(\s+INITIAL\s+LINE\s+INTO|\s+LINES\s+OF)?|'
             r'IN\s+((BYTE|CHARACTER)\s+MODE|PROGRAM)|'
             r'END-OF-(DEFINITION|PAGE|SELECTION)|'
             r'WITH\s+FRAME(\s+TITLE)|'

             # simple kombinations
             r'AND\s+(MARK|RETURN)|CLIENT\s+SPECIFIED|CORRESPONDING\s+FIELDS\s+OF|'
             r'IF\s+FOUND|FOR\s+EVENT|INHERITING\s+FROM|LEAVE\s+TO\s+SCREEN|'
             r'LOOP\s+AT\s+(SCREEN)?|LOWER\s+CASE|MATCHCODE\s+OBJECT|MODIF\s+ID|'
             r'MODIFY\s+SCREEN|NESTING\s+LEVEL|NO\s+INTERVALS|OF\s+STRUCTURE|'
             r'RADIOBUTTON\s+GROUP|RANGE\s+OF|REF\s+TO|SUPPRESS DIALOG|'
             r'TABLE\s+OF|UPPER\s+CASE|TRANSPORTING\s+NO\s+FIELDS|'
             r'VALUE\s+CHECK|VISIBLE\s+LENGTH|HEADER\s+LINE)\b', Keyword),

            # single word keywords.
            (r'(^|(?<=(\s|\.)))(ABBREVIATED|ADD|ALIASES|APPEND|ASSERT|'
             r'ASSIGN(ING)?|AT(\s+FIRST)?|'
             r'BACK|BLOCK|BREAK-POINT|'
             r'CASE|CATCH|CHANGING|CHECK|CLASS|CLEAR|COLLECT|COLOR|COMMIT|'
             r'CREATE|COMMUNICATION|COMPONENTS?|COMPUTE|CONCATENATE|CONDENSE|'
             r'CONSTANTS|CONTEXTS|CONTINUE|CONTROLS|'
             r'DATA|DECIMALS|DEFAULT|DEFINE|DEFINITION|DEFERRED|DEMAND|'
             r'DETAIL|DIRECTORY|DIVIDE|DO|'
             r'ELSE(IF)?|ENDAT|ENDCASE|ENDCLASS|ENDDO|ENDFORM|ENDFUNCTION|'
             r'ENDIF|ENDLOOP|ENDMETHOD|ENDMODULE|ENDSELECT|ENDTRY|'
             r'ENHANCEMENT|EVENTS|EXCEPTIONS|EXIT|EXPORT|EXPORTING|EXTRACT|'
             r'FETCH|FIELDS?|FIND|FOR|FORM|FORMAT|FREE|FROM|'
             r'HIDE|'
             r'ID|IF|IMPORT|IMPLEMENTATION|IMPORTING|IN|INCLUDE|INCLUDING|'
             r'INDEX|INFOTYPES|INITIALIZATION|INTERFACE|INTERFACES|INTO|'
             r'LENGTH|LINES|LOAD|LOCAL|'
             r'JOIN|'
             r'KEY|'
             r'MAXIMUM|MESSAGE|METHOD[S]?|MINIMUM|MODULE|MODIFY|MOVE|MULTIPLY|'
             r'NODES|'
             r'OBLIGATORY|OF|OFF|ON|OVERLAY|'
             r'PACK|PARAMETERS|PERCENTAGE|POSITION|PROGRAM|PROVIDE|PUBLIC|PUT|'
             r'RAISE|RAISING|RANGES|READ|RECEIVE|REFRESH|REJECT|REPORT|RESERVE|'
             r'RESUME|RETRY|RETURN|RETURNING|RIGHT|ROLLBACK|'
             r'SCROLL|SEARCH|SELECT|SHIFT|SINGLE|SKIP|SORT|SPLIT|STATICS|STOP|'
             r'SUBMIT|SUBTRACT|SUM|SUMMARY|SUMMING|SUPPLY|'
             r'TABLE|TABLES|TIMES|TITLE|TO|TOP-OF-PAGE|TRANSFER|TRANSLATE|TRY|TYPES|'
             r'ULINE|UNDER|UNPACK|UPDATE|USING|'
             r'VALUE|VALUES|VIA|'
             r'WAIT|WHEN|WHERE|WHILE|WITH|WINDOW|WRITE)\b', Keyword),

             # builtins
            (r'(abs|acos|asin|atan|'
             r'boolc|boolx|bit_set|'
             r'char_off|charlen|ceil|cmax|cmin|condense|contains|'
             r'contains_any_of|contains_any_not_of|concat_lines_of|cos|cosh|'
             r'count|count_any_of|count_any_not_of|'
             r'dbmaxlen|distance|'
             r'escape|exp|'
             r'find|find_end|find_any_of|find_any_not_of|floor|frac|from_mixed|'
             r'insert|'
             r'lines|log|log10|'
             r'match|matches|'
             r'nmax|nmin|numofchar|'
             r'repeat|replace|rescale|reverse|round|'
             r'segment|shift_left|shift_right|sign|sin|sinh|sqrt|strlen|'
             r'substring|substring_after|substring_from|substring_before|substring_to|'
             r'tan|tanh|to_upper|to_lower|to_mixed|translate|trunc|'
             r'xstrlen)(\()\b', bygroups(Name.Builtin, Punctuation)),

            (r'&[0-9]', Name),
            (r'[0-9]+', Number.Integer),

            # operators which look like variable names before
            # parsing variable names.
            (r'(?<=(\s|.))(AND|EQ|NE|GT|LT|GE|LE|CO|CN|CA|NA|CS|NOT|NS|CP|NP|'
             r'BYTE-CO|BYTE-CN|BYTE-CA|BYTE-NA|BYTE-CS|BYTE-NS|'
             r'IS\s+(NOT\s+)?(INITIAL|ASSIGNED|REQUESTED|BOUND))\b', Operator),

            include('variable-names'),

            # standard oparators after variable names,
            # because < and > are part of field symbols.
            (r'[?*<>=\-+]', Operator),
            (r"'(''|[^'])*'", String.Single),
            (r'[/;:()\[\],\.]', Punctuation)
        ],
    }


class NewspeakLexer(RegexLexer):
    """
    For `Newspeak <http://newspeaklanguage.org/>` syntax.
    """
    name = 'Newspeak'
    filenames = ['*.ns2']
    aliases = ['newspeak', ]
    mimetypes = ['text/x-newspeak']

    tokens = {
       'root' : [
           (r'\b(Newsqueak2)\b',Keyword.Declaration),
           (r"'[^']*'",String),
           (r'\b(class)(\s+)([a-zA-Z0-9_]+)(\s*)',
            bygroups(Keyword.Declaration,Text,Name.Class,Text)),
           (r'\b(mixin|self|super|private|public|protected|nil|true|false)\b',
            Keyword),
           (r'([a-zA-Z0-9_]+\:)(\s*)([a-zA-Z_]\w+)',
            bygroups(Name.Function,Text,Name.Variable)),
           (r'([a-zA-Z0-9_]+)(\s*)(=)',
            bygroups(Name.Attribute,Text,Operator)),
           (r'<[a-zA-Z0-9_]+>', Comment.Special),
           include('expressionstat'),
           include('whitespace')
        ],

       'expressionstat': [
          (r'(\d+\.\d*|\.\d+|\d+[fF])[fF]?', Number.Float),
          (r'\d+', Number.Integer),
          (r':\w+',Name.Variable),
          (r'(\w+)(::)', bygroups(Name.Variable, Operator)),
          (r'\w+:', Name.Function),
          (r'\w+', Name.Variable),
          (r'\(|\)', Punctuation),
          (r'\[|\]', Punctuation),
          (r'\{|\}', Punctuation),

          (r'(\^|\+|\/|~|\*|<|>|=|@|%|\||&|\?|!|,|-|:)', Operator),
          (r'\.|;', Punctuation),
          include('whitespace'),
          include('literals'),
       ],
       'literals': [
         (r'\$.', String),
         (r"'[^']*'", String),
         (r"#'[^']*'", String.Symbol),
         (r"#\w+:?", String.Symbol),
         (r"#(\+|\/|~|\*|<|>|=|@|%|\||&|\?|!|,|-)+", String.Symbol)

       ],
       'whitespace' : [
         (r'\s+', Text),
         (r'"[^"]*"', Comment)
       ]
    }

class GherkinLexer(RegexLexer):
    """
    For `Gherkin <http://github.com/aslakhellesoy/gherkin/>` syntax.

    *New in Pygments 1.2.*
    """
    name = 'Gherkin'
    aliases = ['Cucumber', 'cucumber', 'Gherkin', 'gherkin']
    filenames = ['*.feature']
    mimetypes = ['text/x-gherkin']

    feature_keywords         = ur'^(기능|機能|功能|フィーチャ|خاصية|תכונה|Функціонал|Функционалност|Функционал|Фича|Особина|Могућност|Özellik|Właściwość|Tính năng|Trajto|Savybė|Požiadavka|Požadavek|Osobina|Ominaisuus|Omadus|OH HAI|Mogućnost|Mogucnost|Jellemző|Fīča|Funzionalità|Funktionalität|Funkcionalnost|Funkcionalitāte|Funcționalitate|Functionaliteit|Functionalitate|Funcionalitat|Funcionalidade|Fonctionnalité|Fitur|Feature|Egenskap|Egenskab|Crikey|Característica|Arwedd)(:)(.*)$'
    feature_element_keywords = ur'^(\s*)(시나리오 개요|시나리오|배경|背景|場景大綱|場景|场景大纲|场景|劇本大綱|劇本|テンプレ|シナリオテンプレート|シナリオテンプレ|シナリオアウトライン|シナリオ|سيناريو مخطط|سيناريو|الخلفية|תרחיש|תבנית תרחיש|רקע|Тарих|Сценарій|Сценарио|Сценарий структураси|Сценарий|Структура сценарію|Структура сценарија|Структура сценария|Скица|Рамка на сценарий|Пример|Предыстория|Предистория|Позадина|Передумова|Основа|Концепт|Контекст|Założenia|Wharrimean is|Tình huống|The thing of it is|Tausta|Taust|Tapausaihio|Tapaus|Szenariogrundriss|Szenario|Szablon scenariusza|Stsenaarium|Struktura scenarija|Skica|Skenario konsep|Skenario|Situācija|Senaryo taslağı|Senaryo|Scénář|Scénario|Schema dello scenario|Scenārijs pēc parauga|Scenārijs|Scenár|Scenaro|Scenariusz|Scenariul de şablon|Scenariul de sablon|Scenariu|Scenario Outline|Scenario Amlinellol|Scenario|Scenarijus|Scenarijaus šablonas|Scenarij|Scenarie|Rerefons|Raamstsenaarium|Primer|Pozadí|Pozadina|Pozadie|Plan du scénario|Plan du Scénario|Osnova scénáře|Osnova|Náčrt Scénáře|Náčrt Scenáru|Mate|MISHUN SRSLY|MISHUN|Kịch bản|Konturo de la scenaro|Kontext|Konteksts|Kontekstas|Kontekst|Koncept|Khung tình huống|Khung kịch bản|Háttér|Grundlage|Geçmiş|Forgatókönyv vázlat|Forgatókönyv|Fono|Esquema do Cenário|Esquema do Cenario|Esquema del escenario|Esquema de l\'escenari|Escenario|Escenari|Dis is what went down|Dasar|Contexto|Contexte|Contesto|Condiţii|Conditii|Cenário|Cenario|Cefndir|Bối cảnh|Blokes|Bakgrunn|Bakgrund|Baggrund|Background|B4|Antecedents|Antecedentes|All y\'all|Achtergrond|Abstrakt Scenario|Abstract Scenario)(:)(.*)$'
    examples_keywords        = ur'^(\s*)(예|例子|例|サンプル|امثلة|דוגמאות|Сценарији|Примери|Приклади|Мисоллар|Значения|Örnekler|Voorbeelden|Variantai|Tapaukset|Scenarios|Scenariji|Scenarijai|Příklady|Példák|Príklady|Przykłady|Primjeri|Primeri|Piemēri|Pavyzdžiai|Paraugs|Juhtumid|Exemplos|Exemples|Exemplele|Exempel|Examples|Esempi|Enghreifftiau|Ekzemploj|Eksempler|Ejemplos|EXAMPLZ|Dữ liệu|Contoh|Cobber|Beispiele)(:)(.*)$'
    step_keywords            = ur'^(\s*)(하지만|조건|먼저|만일|만약|단|그리고|그러면|那麼|那么|而且|當|当|前提|假設|假如|但是|但し|並且|もし|ならば|ただし|しかし|かつ|و |متى |لكن |عندما |ثم |بفرض |اذاً |כאשר |וגם |בהינתן |אזי |אז |אבל |Якщо |Унда |То |Припустимо, що |Припустимо |Онда |Но |Нехай |Лекин |Когато |Када |Кад |К тому же |И |Задато |Задати |Задате |Если |Допустим |Дадено |Ва |Бирок |Аммо |Али |Але |Агар |А |І |Și |És |Zatati |Zakładając |Zadato |Zadate |Zadano |Zadani |Zadan |Youse know when youse got |Youse know like when |Yna |Ya know how |Ya gotta |Y |Wun |Wtedy |When y\'all |When |Wenn |WEN |Và |Ve |Und |Un |Thì |Then y\'all |Then |Tapi |Tak |Tada |Tad |Så |Stel |Soit |Siis |Si |Sed |Se |Quando |Quand |Quan |Pryd |Pokud |Pokiaľ |Però |Pero |Pak |Oraz |Onda |Ond |Oletetaan |Og |Och |O zaman |Når |När |Niin |Nhưng |N |Mutta |Men |Mas |Maka |Majd |Mais |Maar |Ma |Lorsque |Lorsqu\'|Kun |Kuid |Kui |Khi |Keď |Ketika |Když |Kaj |Kai |Kada |Kad |Jeżeli |Ja |Ir |I CAN HAZ |I |Ha |Givun |Givet |Given y\'all |Given |Gitt |Gegeven |Gegeben sei |Fakat |Eğer ki |Etant donné |Et |Então |Entonces |Entao |En |Eeldades |E |Duota |Dun |Donitaĵo |Donat |Donada |Do |Diyelim ki |Dengan |Den youse gotta |De |Dato |Dar |Dann |Dan |Dado |Dacă |Daca |DEN |Când |Cuando |Cho |Cept |Cand |Cal |But y\'all |But |Buh |Biết |Bet |BUT |Atès |Atunci |Atesa |Anrhegedig a |Angenommen |And y\'all |And |An |Ama |Als |Alors |Allora |Ali |Aleshores |Ale |Akkor |Aber |AN |A také |A |\* )'

    tokens = {
        'comments': [
            (r'#.*$', Comment),
          ],
        'feature_elements' : [
            (step_keywords, Keyword, "step_content_stack"),
            include('comments'),
            (r"(\s|.)", Name.Function),
          ],
        'feature_elements_on_stack' : [
            (step_keywords, Keyword, "#pop:2"),
            include('comments'),
            (r"(\s|.)", Name.Function),
          ],
        'examples_table': [
            (r"\s+\|", Keyword, 'examples_table_header'),
            include('comments'),
            (r"(\s|.)", Name.Function),
          ],
        'examples_table_header': [
            (r"\s+\|\s*$", Keyword, "#pop:2"),
            include('comments'),
            (r"\s*\|", Keyword),
            (r"[^\|]", Name.Variable),
          ],
        'scenario_sections_on_stack': [
            (feature_element_keywords, bygroups(Name.Function, Keyword, Keyword, Name.Function), "feature_elements_on_stack"),
          ],
        'narrative': [
            include('scenario_sections_on_stack'),
            (r"(\s|.)", Name.Function),
          ],
        'table_vars': [
            (r'(<[^>]+>)', Name.Variable),
          ],
        'numbers': [
            (r'(\d+\.?\d*|\d*\.\d+)([eE][+-]?[0-9]+)?', String),
          ],
        'string': [
            include('table_vars'),
            (r'(\s|.)', String),
          ],
        'py_string': [
            (r'"""', Keyword, "#pop"),
            include('string'),
          ],
          'step_content_root':[
            (r"$", Keyword, "#pop"),
            include('step_content'),
          ],
          'step_content_stack':[
            (r"$", Keyword, "#pop:2"),
            include('step_content'),
          ],
          'step_content':[
            (r'"', Name.Function, "double_string"),
            include('table_vars'),
            include('numbers'),
            include('comments'),
            (r'(\s|.)', Name.Function),
          ],
          'table_content': [
            (r"\s+\|\s*$", Keyword, "#pop"),
            include('comments'),
            (r"\s*\|", Keyword),
            include('string'),
          ],
        'double_string': [
            (r'"', Name.Function, "#pop"),
            include('string'),
          ],
        'root': [
            (r'\n', Name.Function),
            include('comments'),
            (r'"""', Keyword, "py_string"),
            (r'\s+\|', Keyword, 'table_content'),
            (r'"', Name.Function, "double_string"),
            include('table_vars'),
            include('numbers'),
            (r'(\s*)(@[^@\r\n\t ]+)', bygroups(Name.Function, Name.Tag)),
            (step_keywords, bygroups(Name.Function, Keyword), "step_content_root"),
            (feature_keywords, bygroups(Keyword, Keyword, Name.Function), 'narrative'),
            (feature_element_keywords, bygroups(Name.Function, Keyword, Keyword, Name.Function), "feature_elements"),
            (examples_keywords, bygroups(Name.Function, Keyword, Keyword, Name.Function), "examples_table"),
            (r'(\s|.)', Name.Function),
        ]
    }

class AsymptoteLexer(RegexLexer):
    """
    For `Asymptote <http://asymptote.sf.net/>`_ source code.

    *New in Pygments 1.2.*
    """
    name = 'Asymptote'
    aliases = ['asy', 'asymptote']
    filenames = ['*.asy']
    mimetypes = ['text/x-asymptote']

    #: optional Comment or Whitespace
    _ws = r'(?:\s|//.*?\n|/\*.*?\*/)+'

    tokens = {
        'whitespace': [
            (r'\n', Text),
            (r'\s+', Text),
            (r'\\\n', Text), # line continuation
            (r'//(\n|(.|\n)*?[^\\]\n)', Comment),
            (r'/(\\\n)?\*(.|\n)*?\*(\\\n)?/', Comment),
        ],
        'statements': [
            # simple string (TeX friendly)
            (r'"(\\\\|\\"|[^"])*"', String),
            # C style string (with character escapes)
            (r"'", String, 'string'),
            (r'(\d+\.\d*|\.\d+|\d+)[eE][+-]?\d+[lL]?', Number.Float),
            (r'(\d+\.\d*|\.\d+|\d+[fF])[fF]?', Number.Float),
            (r'0x[0-9a-fA-F]+[Ll]?', Number.Hex),
            (r'0[0-7]+[Ll]?', Number.Oct),
            (r'\d+[Ll]?', Number.Integer),
            (r'[~!%^&*+=|?:<>/-]', Operator),
            (r'[()\[\],.]', Punctuation),
            (r'\b(case)(.+?)(:)', bygroups(Keyword, using(this), Text)),
            (r'(and|controls|tension|atleast|curl|if|else|while|for|do|'
             r'return|break|continue|struct|typedef|new|access|import|'
             r'unravel|from|include|quote|static|public|private|restricted|'
             r'this|explicit|true|false|null|cycle|newframe|operator)\b', Keyword),
            # Since an asy-type-name can be also an asy-function-name,
            # in the following we test if the string "  [a-zA-Z]" follows
            # the Keyword.Type.
            # Of course it is not perfect !
            (r'(Braid|FitResult|Label|Legend|TreeNode|abscissa|arc|arrowhead|'
             r'binarytree|binarytreeNode|block|bool|bool3|bounds|bqe|circle|'
             r'conic|coord|coordsys|cputime|ellipse|file|filltype|frame|grid3|'
             r'guide|horner|hsv|hyperbola|indexedTransform|int|inversion|key|'
             r'light|line|linefit|marginT|marker|mass|object|pair|parabola|path|'
             r'path3|pen|picture|point|position|projection|real|revolution|'
             r'scaleT|scientific|segment|side|slice|splitface|string|surface|'
             r'tensionSpecifier|ticklocate|ticksgridT|tickvalues|transform|'
             r'transformation|tree|triangle|trilinear|triple|vector|'
             r'vertex|void)(?=([ ]{1,}[a-zA-Z]))', Keyword.Type),
            # Now the asy-type-name which are not asy-function-name
            # except yours !
            # Perhaps useless
            (r'(Braid|FitResult|TreeNode|abscissa|arrowhead|block|bool|bool3|'
             r'bounds|coord|frame|guide|horner|int|linefit|marginT|pair|pen|'
             r'picture|position|real|revolution|slice|splitface|ticksgridT|'
             r'tickvalues|tree|triple|vertex|void)\b', Keyword.Type),
            ('[a-zA-Z_][a-zA-Z0-9_]*:(?!:)', Name.Label),
            ('[a-zA-Z_][a-zA-Z0-9_]*', Name),
            ],
        'root': [
            include('whitespace'),
            # functions
            (r'((?:[a-zA-Z0-9_*\s])+?(?:\s|\*))'    # return arguments
             r'([a-zA-Z_][a-zA-Z0-9_]*)'             # method name
             r'(\s*\([^;]*?\))'                      # signature
             r'(' + _ws + r')({)',
             bygroups(using(this), Name.Function, using(this), using(this),
                      Punctuation),
             'function'),
            # function declarations
            (r'((?:[a-zA-Z0-9_*\s])+?(?:\s|\*))'    # return arguments
             r'([a-zA-Z_][a-zA-Z0-9_]*)'             # method name
             r'(\s*\([^;]*?\))'                      # signature
             r'(' + _ws + r')(;)',
             bygroups(using(this), Name.Function, using(this), using(this),
                      Punctuation)),
            ('', Text, 'statement'),
        ],
        'statement' : [
            include('whitespace'),
            include('statements'),
            ('[{}]', Punctuation),
            (';', Punctuation, '#pop'),
        ],
        'function': [
            include('whitespace'),
            include('statements'),
            (';', Punctuation),
            ('{', Punctuation, '#push'),
            ('}', Punctuation, '#pop'),
        ],
        'string': [
            (r"'", String, '#pop'),
            (r'\\([\\abfnrtv"\'?]|x[a-fA-F0-9]{2,4}|[0-7]{1,3})', String.Escape),
            (r'\n', String),
            (r"[^\\'\n]+", String), # all other characters
            (r'\\\n', String),
            (r'\\n', String), # line continuation
            (r'\\', String), # stray backslash
            ]
        }

    def get_tokens_unprocessed(self, text):
        from pygments.lexers._asybuiltins import ASYFUNCNAME, ASYVARNAME
        for index, token, value in \
               RegexLexer.get_tokens_unprocessed(self, text):
           if token is Name and value in ASYFUNCNAME:
               token = Name.Function
           elif token is Name and value in ASYVARNAME:
               token = Name.Variable
           yield index, token, value


class PostScriptLexer(RegexLexer):
    """
    Lexer for PostScript files.

    The PostScript Language Reference published by Adobe at
    <http://partners.adobe.com/public/developer/en/ps/PLRM.pdf>
    is the authority for this.

    *New in Pygments 1.4.*
    """
    name = 'PostScript'
    aliases = ['postscript']
    filenames = ['*.ps', '*.eps']
    mimetypes = ['application/postscript']

    delimiter = r'\(\)\<\>\[\]\{\}\/\%\s'
    delimiter_end = r'(?=[%s])' % delimiter

    valid_name_chars = r'[^%s]' % delimiter
    valid_name = r"%s+%s" % (valid_name_chars, delimiter_end)

    tokens = {
        'root': [
            # All comment types
            (r'^%!.+\n', Comment.Preproc),
            (r'%%.*\n', Comment.Special),
            (r'(^%.*\n){2,}', Comment.Multiline),
            (r'%.*\n', Comment.Single),

            # String literals are awkward; enter separate state.
            (r'\(', String, 'stringliteral'),

            (r'[\{\}(\<\<)(\>\>)\[\]]', Punctuation),

            # Numbers
            (r'<[0-9A-Fa-f]+>' + delimiter_end, Number.Hex),
            # Slight abuse: use Oct to signify any explicit base system
            (r'[0-9]+\#(\-|\+)?([0-9]+\.?|[0-9]*\.[0-9]+|[0-9]+\.[0-9]*)'
             r'((e|E)[0-9]+)?' + delimiter_end, Number.Oct),
            (r'(\-|\+)?([0-9]+\.?|[0-9]*\.[0-9]+|[0-9]+\.[0-9]*)((e|E)[0-9]+)?'
             + delimiter_end, Number.Float),
            (r'(\-|\+)?[0-9]+' + delimiter_end, Number.Integer),

            # References
            (r'\/%s' % valid_name, Name.Variable),

            # Names
            (valid_name, Name.Function),      # Anything else is executed

            # These keywords taken from
            # <http://www.math.ubc.ca/~cass/graphics/manual/pdf/a1.pdf>
            # Is there an authoritative list anywhere that doesn't involve
            # trawling documentation?

            (r'(false|true)' + delimiter_end, Keyword.Constant),

            # Conditionals / flow control
            (r'(eq|ne|ge|gt|le|lt|and|or|not|if|ifelse|for|forall)'
             + delimiter_end, Keyword.Reserved),

            ('(abs|add|aload|arc|arcn|array|atan|begin|bind|ceiling|charpath|'
             'clip|closepath|concat|concatmatrix|copy|cos|currentlinewidth|'
             'currentmatrix|currentpoint|curveto|cvi|cvs|def|defaultmatrix|'
             'dict|dictstackoverflow|div|dtransform|dup|end|exch|exec|exit|exp|'
             'fill|findfont|floor|get|getinterval|grestore|gsave|gt|'
             'identmatrix|idiv|idtransform|index|invertmatrix|itransform|'
             'length|lineto|ln|load|log|loop|matrix|mod|moveto|mul|neg|newpath|'
             'pathforall|pathbbox|pop|print|pstack|put|quit|rand|rangecheck|'
             'rcurveto|repeat|restore|rlineto|rmoveto|roll|rotate|round|run|'
             'save|scale|scalefont|setdash|setfont|setgray|setlinecap|'
             'setlinejoin|setlinewidth|setmatrix|setrgbcolor|shfill|show|'
             'showpage|sin|sqrt|stack|stringwidth|stroke|strokepath|sub|'
             'syntaxerror|transform|translate|truncate|typecheck|undefined|'
             'undefinedfilename|undefinedresult)' + delimiter_end,
             Name.Builtin),

            (r'\s+', Text),
        ],

        'stringliteral': [
            (r'[^\(\)\\]+', String),
            (r'\\', String.Escape, 'escape'),
            (r'\(', String, '#push'),
            (r'\)', String, '#pop'),
        ],

        'escape': [
            (r'([0-8]{3}|n|r|t|b|f|\\|\(|\))?', String.Escape, '#pop'),
        ],
    }


class AutohotkeyLexer(RegexLexer):
    """
    For `autohotkey <http://www.autohotkey.com/>`_ source code.

    *New in Pygments 1.4.*
    """
    name = 'autohotkey'
    aliases = ['ahk']
    filenames = ['*.ahk', '*.ahkl']
    mimetypes = ['text/x-autohotkey']

    tokens = {
        'root': [
            (r'^(\s*)(/\*)', bygroups(Text, Comment.Multiline),
                             'incomment'),
            (r'^(\s*)(\()', bygroups(Text, Generic), 'incontinuation'),
            (r'\s+;.*?$', Comment.Singleline),
            (r'^;.*?$', Comment.Singleline),
            (r'[]{}(),;[]', Punctuation),
            (r'(in|is|and|or|not)\b', Operator.Word),
            (r'\%[a-zA-Z_#@$][a-zA-Z0-9_#@$]*\%', Name.Variable),
            (r'!=|==|:=|\.=|<<|>>|[-~+/*%=<>&^|?:!.]', Operator),
            include('commands'),
            include('labels'),
            include('builtInFunctions'),
            include('builtInVariables'),
            (r'"', String, combined('stringescape', 'dqs')),
            include('numbers'),
            (r'[a-zA-Z_#@$][a-zA-Z0-9_#@$]*', Name),
            (r'\\|\'', Text),
            (r'\`([\,\%\`abfnrtv\-\+;])', String.Escape),
            include('garbage'),
        ],
        'incomment': [
            (r'^\s*\*/', Comment.Multiline, '#pop'),
            (r'[^*/]', Comment.Multiline),
            (r'[*/]', Comment.Multiline)
        ],
        'incontinuation': [
            (r'^\s*\)', Generic, '#pop'),
            (r'[^)]', Generic),
            (r'[)]', Generic),
        ],
        'commands': [
            (r'(?i)^(\s*)(global|local|static|'
             r'#AllowSameLineComments|#ClipboardTimeout|#CommentFlag|'
             r'#ErrorStdOut|#EscapeChar|#HotkeyInterval|#HotkeyModifierTimeout|'
             r'#Hotstring|#IfWinActive|#IfWinExist|#IfWinNotActive|'
             r'#IfWinNotExist|#IncludeAgain|#Include|#InstallKeybdHook|'
             r'#InstallMouseHook|#KeyHistory|#LTrim|#MaxHotkeysPerInterval|'
             r'#MaxMem|#MaxThreads|#MaxThreadsBuffer|#MaxThreadsPerHotkey|'
             r'#NoEnv|#NoTrayIcon|#Persistent|#SingleInstance|#UseHook|'
             r'#WinActivateForce|AutoTrim|BlockInput|Break|Click|ClipWait|'
             r'Continue|Control|ControlClick|ControlFocus|ControlGetFocus|'
             r'ControlGetPos|ControlGetText|ControlGet|ControlMove|ControlSend|'
             r'ControlSendRaw|ControlSetText|CoordMode|Critical|'
             r'DetectHiddenText|DetectHiddenWindows|Drive|DriveGet|'
             r'DriveSpaceFree|Edit|Else|EnvAdd|EnvDiv|EnvGet|EnvMult|EnvSet|'
             r'EnvSub|EnvUpdate|Exit|ExitApp|FileAppend|'
             r'FileCopy|FileCopyDir|FileCreateDir|FileCreateShortcut|'
             r'FileDelete|FileGetAttrib|FileGetShortcut|FileGetSize|'
             r'FileGetTime|FileGetVersion|FileInstall|FileMove|FileMoveDir|'
             r'FileRead|FileReadLine|FileRecycle|FileRecycleEmpty|'
             r'FileRemoveDir|FileSelectFile|FileSelectFolder|FileSetAttrib|'
             r'FileSetTime|FormatTime|GetKeyState|Gosub|Goto|GroupActivate|'
             r'GroupAdd|GroupClose|GroupDeactivate|Gui|GuiControl|'
             r'GuiControlGet|Hotkey|IfEqual|IfExist|IfGreaterOrEqual|IfGreater|'
             r'IfInString|IfLess|IfLessOrEqual|IfMsgBox|IfNotEqual|IfNotExist|'
             r'IfNotInString|IfWinActive|IfWinExist|IfWinNotActive|'
             r'IfWinNotExist|If |ImageSearch|IniDelete|IniRead|IniWrite|'
             r'InputBox|Input|KeyHistory|KeyWait|ListHotkeys|ListLines|'
             r'ListVars|Loop|Menu|MouseClickDrag|MouseClick|MouseGetPos|'
             r'MouseMove|MsgBox|OnExit|OutputDebug|Pause|PixelGetColor|'
             r'PixelSearch|PostMessage|Process|Progress|Random|RegDelete|'
             r'RegRead|RegWrite|Reload|Repeat|Return|RunAs|RunWait|Run|'
             r'SendEvent|SendInput|SendMessage|SendMode|SendPlay|SendRaw|Send|'
             r'SetBatchLines|SetCapslockState|SetControlDelay|'
             r'SetDefaultMouseSpeed|SetEnv|SetFormat|SetKeyDelay|'
             r'SetMouseDelay|SetNumlockState|SetScrollLockState|'
             r'SetStoreCapslockMode|SetTimer|SetTitleMatchMode|'
             r'SetWinDelay|SetWorkingDir|Shutdown|Sleep|Sort|SoundBeep|'
             r'SoundGet|SoundGetWaveVolume|SoundPlay|SoundSet|'
             r'SoundSetWaveVolume|SplashImage|SplashTextOff|SplashTextOn|'
             r'SplitPath|StatusBarGetText|StatusBarWait|StringCaseSense|'
             r'StringGetPos|StringLeft|StringLen|StringLower|StringMid|'
             r'StringReplace|StringRight|StringSplit|StringTrimLeft|'
             r'StringTrimRight|StringUpper|Suspend|SysGet|Thread|ToolTip|'
             r'Transform|TrayTip|URLDownloadToFile|While|WinActivate|'
             r'WinActivateBottom|WinClose|WinGetActiveStats|WinGetActiveTitle|'
             r'WinGetClass|WinGetPos|WinGetText|WinGetTitle|WinGet|WinHide|'
             r'WinKill|WinMaximize|WinMenuSelectItem|WinMinimizeAllUndo|'
             r'WinMinimizeAll|WinMinimize|WinMove|WinRestore|WinSetTitle|'
             r'WinSet|WinShow|WinWaitActive|WinWaitClose|WinWaitNotActive|'
             r'WinWait)\b', bygroups(Text, Name.Builtin)),
        ],
        'builtInFunctions': [
            (r'(?i)(Abs|ACos|Asc|ASin|ATan|Ceil|Chr|Cos|DllCall|Exp|FileExist|'
             r'Floor|GetKeyState|IL_Add|IL_Create|IL_Destroy|InStr|IsFunc|'
             r'IsLabel|Ln|Log|LV_Add|LV_Delete|LV_DeleteCol|LV_GetCount|'
             r'LV_GetNext|LV_GetText|LV_Insert|LV_InsertCol|LV_Modify|'
             r'LV_ModifyCol|LV_SetImageList|Mod|NumGet|NumPut|OnMessage|'
             r'RegExMatch|RegExReplace|RegisterCallback|Round|SB_SetIcon|'
             r'SB_SetParts|SB_SetText|Sin|Sqrt|StrLen|SubStr|Tan|TV_Add|'
             r'TV_Delete|TV_GetChild|TV_GetCount|TV_GetNext|TV_Get|'
             r'TV_GetParent|TV_GetPrev|TV_GetSelection|TV_GetText|TV_Modify|'
             r'VarSetCapacity|WinActive|WinExist|Object|ComObjActive|'
             r'ComObjArray|ComObjEnwrap|ComObjUnwrap|ComObjParameter|'
             r'ComObjType|ComObjConnect|ComObjCreate|ComObjGet|ComObjError|'
             r'ComObjValue|Insert|MinIndex|MaxIndex|Remove|SetCapacity|'
             r'GetCapacity|GetAddress|_NewEnum|FileOpen|Read|Write|ReadLine|'
             r'WriteLine|ReadNumType|WriteNumType|RawRead|RawWrite|Seek|Tell|'
             r'Close|Next|IsObject|StrPut|StrGet|Trim|LTrim|RTrim)\b',
             Name.Function),
        ],
        'builtInVariables': [
            (r'(?i)(A_AhkPath|A_AhkVersion|A_AppData|A_AppDataCommon|'
             r'A_AutoTrim|A_BatchLines|A_CaretX|A_CaretY|A_ComputerName|'
             r'A_ControlDelay|A_Cursor|A_DDDD|A_DDD|A_DD|A_DefaultMouseSpeed|'
             r'A_Desktop|A_DesktopCommon|A_DetectHiddenText|'
             r'A_DetectHiddenWindows|A_EndChar|A_EventInfo|A_ExitReason|'
             r'A_FormatFloat|A_FormatInteger|A_Gui|A_GuiEvent|A_GuiControl|'
             r'A_GuiControlEvent|A_GuiHeight|A_GuiWidth|A_GuiX|A_GuiY|A_Hour|'
             r'A_IconFile|A_IconHidden|A_IconNumber|A_IconTip|A_Index|'
             r'A_IPAddress1|A_IPAddress2|A_IPAddress3|A_IPAddress4|A_ISAdmin|'
             r'A_IsCompiled|A_IsCritical|A_IsPaused|A_IsSuspended|A_KeyDelay|'
             r'A_Language|A_LastError|A_LineFile|A_LineNumber|A_LoopField|'
             r'A_LoopFileAttrib|A_LoopFileDir|A_LoopFileExt|A_LoopFileFullPath|'
             r'A_LoopFileLongPath|A_LoopFileName|A_LoopFileShortName|'
             r'A_LoopFileShortPath|A_LoopFileSize|A_LoopFileSizeKB|'
             r'A_LoopFileSizeMB|A_LoopFileTimeAccessed|A_LoopFileTimeCreated|'
             r'A_LoopFileTimeModified|A_LoopReadLine|A_LoopRegKey|'
             r'A_LoopRegName|A_LoopRegSubkey|A_LoopRegTimeModified|'
             r'A_LoopRegType|A_MDAY|A_Min|A_MM|A_MMM|A_MMMM|A_Mon|A_MouseDelay|'
             r'A_MSec|A_MyDocuments|A_Now|A_NowUTC|A_NumBatchLines|A_OSType|'
             r'A_OSVersion|A_PriorHotkey|A_ProgramFiles|A_Programs|'
             r'A_ProgramsCommon|A_ScreenHeight|A_ScreenWidth|A_ScriptDir|'
             r'A_ScriptFullPath|A_ScriptName|A_Sec|A_Space|A_StartMenu|'
             r'A_StartMenuCommon|A_Startup|A_StartupCommon|A_StringCaseSense|'
             r'A_Tab|A_Temp|A_ThisFunc|A_ThisHotkey|A_ThisLabel|A_ThisMenu|'
             r'A_ThisMenuItem|A_ThisMenuItemPos|A_TickCount|A_TimeIdle|'
             r'A_TimeIdlePhysical|A_TimeSincePriorHotkey|A_TimeSinceThisHotkey|'
             r'A_TitleMatchMode|A_TitleMatchModeSpeed|A_UserName|A_WDay|'
             r'A_WinDelay|A_WinDir|A_WorkingDir|A_YDay|A_YEAR|A_YWeek|A_YYYY|'
             r'Clipboard|ClipboardAll|ComSpec|ErrorLevel|ProgramFiles|True|'
             r'False|A_IsUnicode|A_FileEncoding|A_OSVersion|A_PtrSize)\b',
             Name.Variable),
        ],
        'labels': [
            # hotkeys and labels
            # technically, hotkey names are limited to named keys and buttons
            (r'(^\s*)([^:\s\(\"]+?:{1,2})', bygroups(Text, Name.Label)),
            (r'(^\s*)(::[^:\s]+?::)', bygroups(Text, Name.Label)),
        ],
        'numbers': [
            (r'(\d+\.\d*|\d*\.\d+)([eE][+-]?[0-9]+)?', Number.Float),
            (r'\d+[eE][+-]?[0-9]+', Number.Float),
            (r'0\d+', Number.Oct),
            (r'0[xX][a-fA-F0-9]+', Number.Hex),
            (r'\d+L', Number.Integer.Long),
            (r'\d+', Number.Integer)
        ],
        'stringescape': [
            (r'\"\"|\`([\,\%\`abfnrtv])', String.Escape),
        ],
        'strings': [
            (r'[^"\n]+', String),
        ],
        'dqs': [
            (r'"', String, '#pop'),
            include('strings')
        ],
        'garbage': [
            (r'[^\S\n]', Text),
            # (r'.', Text),      # no cheating
        ],
    }


class MaqlLexer(RegexLexer):
    """
    Lexer for `GoodData MAQL
    <https://secure.gooddata.com/docs/html/advanced.metric.tutorial.html>`_
    scripts.

    *New in Pygments 1.4.*
    """

    name = 'MAQL'
    aliases = ['maql']
    filenames = ['*.maql']
    mimetypes = ['text/x-gooddata-maql','application/x-gooddata-maql']

    flags = re.IGNORECASE
    tokens = {
        'root': [
            # IDENTITY
            (r'IDENTIFIER\b', Name.Builtin),
            # IDENTIFIER
            (r'\{[^}]+\}', Name.Variable),
            # NUMBER
            (r'[0-9]+(?:\.[0-9]+)?(?:[eE][+-]?[0-9]{1,3})?', Literal.Number),
            # STRING
            (r'"', Literal.String, 'string-literal'),
            #  RELATION
            (r'\<\>|\!\=', Operator),
            (r'\=|\>\=|\>|\<\=|\<', Operator),
            # :=
            (r'\:\=', Operator),
            # OBJECT
            (r'\[[^]]+\]', Name.Variable.Class),
            # keywords
            (r'(DIMENSIONS?|BOTTOM|METRIC|COUNT|OTHER|FACT|WITH|TOP|OR|'
             r'ATTRIBUTE|CREATE|PARENT|FALSE|ROWS?|FROM|ALL|AS|PF|'
             r'COLUMNS?|DEFINE|REPORT|LIMIT|TABLE|LIKE|AND|BY|'
             r'BETWEEN|EXCEPT|SELECT|MATCH|WHERE|TRUE|FOR|IN|'
             r'WITHOUT|FILTER|ALIAS|ORDER|FACT|WHEN|NOT|ON|'
             r'KEYS|KEY|FULLSET|PRIMARY|LABELS|LABEL|VISUAL|'
             r'TITLE|DESCRIPTION|FOLDER|ALTER|DROP|ADD|DATASET|'
             r'DATATYPE|INT|BIGINT|DOUBLE|DATE|VARCHAR|DECIMAL|'
             r'SYNCHRONIZE|TYPE|DEFAULT|ORDER|ASC|DESC|HYPERLINK|'
             r'INCLUDE|TEMPLATE|MODIFY)\b', Keyword),
            # FUNCNAME
            (r'[a-zA-Z]\w*\b', Name.Function),
            # Comments
            (r'#.*', Comment.Single),
            # Punctuation
            (r'[,;\(\)]', Token.Punctuation),
            # Space is not significant
            (r'\s+', Text)
        ],
        'string-literal': [
            (r'\\[tnrfbae"\\]', String.Escape),
            (r'"', Literal.String, '#pop'),
            (r'[^\\"]+', Literal.String)
        ],
    }


class GoodDataCLLexer(RegexLexer):
    """
    Lexer for `GoodData-CL <http://github.com/gooddata/GoodData-CL/raw/master/cli/src/main/resources/com/gooddata/processor/COMMANDS.txt>`_
    script files.

    *New in Pygments 1.4.*
    """

    name = 'GoodData-CL'
    aliases = ['gooddata-cl']
    filenames = ['*.gdc']
    mimetypes = ['text/x-gooddata-cl']

    flags = re.IGNORECASE
    tokens = {
        'root': [
            # Comments
            (r'#.*', Comment.Single),
            # Function call
            (r'[a-zA-Z]\w*', Name.Function),
            # Argument list
            (r'\(', Token.Punctuation, 'args-list'),
            # Punctuation
            (r';', Token.Punctuation),
            # Space is not significant
            (r'\s+', Text)
        ],
        'args-list': [
            (r'\)', Token.Punctuation, '#pop'),
            (r',', Token.Punctuation),
            (r'[a-zA-Z]\w*', Name.Variable),
            (r'=', Operator),
            (r'"', Literal.String, 'string-literal'),
            (r'[0-9]+(?:\.[0-9]+)?(?:[eE][+-]?[0-9]{1,3})?', Literal.Number),
            # Space is not significant
            (r'\s', Text)
        ],
        'string-literal': [
            (r'\\[tnrfbae"\\]', String.Escape),
            (r'"', Literal.String, '#pop'),
            (r'[^\\"]+', Literal.String)
        ]
    }


class ProtoBufLexer(RegexLexer):
    """
    Lexer for `Protocol Buffer <http://code.google.com/p/protobuf/>`_
    definition files.

    *New in Pygments 1.4.*
    """

    name = 'Protocol Buffer'
    aliases = ['protobuf']
    filenames = ['*.proto']

    tokens = {
        'root': [
            (r'[ \t]+', Text),
            (r'[,;{}\[\]\(\)]', Punctuation),
            (r'/(\\\n)?/(\n|(.|\n)*?[^\\]\n)', Comment.Single),
            (r'/(\\\n)?\*(.|\n)*?\*(\\\n)?/', Comment.Multiline),
            (r'\b(import|option|optional|required|repeated|default|packed|'
             r'ctype|extensions|to|max|rpc|returns)\b', Keyword),
            (r'(int32|int64|uint32|uint64|sint32|sint64|'
             r'fixed32|fixed64|sfixed32|sfixed64|'
             r'float|double|bool|string|bytes)\b', Keyword.Type),
            (r'(true|false)\b', Keyword.Constant),
            (r'(package)(\s+)', bygroups(Keyword.Namespace, Text), 'package'),
            (r'(message|extend)(\s+)',
             bygroups(Keyword.Declaration, Text), 'message'),
            (r'(enum|group|service)(\s+)',
             bygroups(Keyword.Declaration, Text), 'type'),
            (r'\".*\"', String),
            (r'(\d+\.\d*|\.\d+|\d+)[eE][+-]?\d+[LlUu]*', Number.Float),
            (r'(\d+\.\d*|\.\d+|\d+[fF])[fF]?', Number.Float),
            (r'(\-?(inf|nan))', Number.Float),
            (r'0x[0-9a-fA-F]+[LlUu]*', Number.Hex),
            (r'0[0-7]+[LlUu]*', Number.Oct),
            (r'\d+[LlUu]*', Number.Integer),
            (r'[+-=]', Operator),
            (r'([a-zA-Z_][a-zA-Z0-9_\.]*)([ \t]*)(=)',
             bygroups(Name.Attribute, Text, Operator)),
            ('[a-zA-Z_][a-zA-Z0-9_\.]*', Name),
        ],
        'package': [
            (r'[a-zA-Z_][a-zA-Z0-9_]*', Name.Namespace, '#pop')
        ],
        'message': [
            (r'[a-zA-Z_][a-zA-Z0-9_]*', Name.Class, '#pop')
        ],
        'type': [
            (r'[a-zA-Z_][a-zA-Z0-9_]*', Name, '#pop')
        ],
    }


class HybrisLexer(RegexLexer):
    """
    For `Hybris <http://www.hybris-lang.org>`_ source code.

    *New in Pygments 1.4.*
    """

    name = 'Hybris'
    aliases = ['hybris', 'hy']
    filenames = ['*.hy', '*.hyb']
    mimetypes = ['text/x-hybris', 'application/x-hybris']

    flags = re.MULTILINE | re.DOTALL

    tokens = {
        'root': [
            # method names
            (r'^(\s*(?:function|method|operator\s+)+?)'
             r'([a-zA-Z_][a-zA-Z0-9_]*)'
             r'(\s*)(\()', bygroups(Keyword, Name.Function, Text, Operator)),
            (r'[^\S\n]+', Text),
            (r'//.*?\n', Comment.Single),
            (r'/\*.*?\*/', Comment.Multiline),
            (r'@[a-zA-Z_][a-zA-Z0-9_\.]*', Name.Decorator),
            (r'(break|case|catch|next|default|do|else|finally|for|foreach|of|'
             r'unless|if|new|return|switch|me|throw|try|while)\b', Keyword),
            (r'(extends|private|protected|public|static|throws|function|method|'
             r'operator)\b', Keyword.Declaration),
            (r'(true|false|null|__FILE__|__LINE__|__VERSION__|__LIB_PATH__|'
             r'__INC_PATH__)\b', Keyword.Constant),
            (r'(class|struct)(\s+)',
             bygroups(Keyword.Declaration, Text), 'class'),
            (r'(import|include)(\s+)',
             bygroups(Keyword.Namespace, Text), 'import'),
            (r'(gc_collect|gc_mm_items|gc_mm_usage|gc_collect_threshold|'
             r'urlencode|urldecode|base64encode|base64decode|sha1|crc32|sha2|'
             r'md5|md5_file|acos|asin|atan|atan2|ceil|cos|cosh|exp|fabs|floor|'
             r'fmod|log|log10|pow|sin|sinh|sqrt|tan|tanh|isint|isfloat|ischar|'
             r'isstring|isarray|ismap|isalias|typeof|sizeof|toint|tostring|'
             r'fromxml|toxml|binary|pack|load|eval|var_names|var_values|'
             r'user_functions|dyn_functions|methods|call|call_method|mknod|'
             r'mkfifo|mount|umount2|umount|ticks|usleep|sleep|time|strtime|'
             r'strdate|dllopen|dlllink|dllcall|dllcall_argv|dllclose|env|exec|'
             r'fork|getpid|wait|popen|pclose|exit|kill|pthread_create|'
             r'pthread_create_argv|pthread_exit|pthread_join|pthread_kill|'
             r'smtp_send|http_get|http_post|http_download|socket|bind|listen|'
             r'accept|getsockname|getpeername|settimeout|connect|server|recv|'
             r'send|close|print|println|printf|input|readline|serial_open|'
             r'serial_fcntl|serial_get_attr|serial_get_ispeed|serial_get_ospeed|'
             r'serial_set_attr|serial_set_ispeed|serial_set_ospeed|serial_write|'
             r'serial_read|serial_close|xml_load|xml_parse|fopen|fseek|ftell|'
             r'fsize|fread|fwrite|fgets|fclose|file|readdir|pcre_replace|size|'
             r'pop|unmap|has|keys|values|length|find|substr|replace|split|trim|'
             r'remove|contains|join)\b', Name.Builtin),
            (r'(MethodReference|Runner|Dll|Thread|Pipe|Process|Runnable|'
             r'CGI|ClientSocket|Socket|ServerSocket|File|Console|Directory|'
             r'Exception)\b', Keyword.Type),
            (r'"(\\\\|\\"|[^"])*"', String),
            (r"'\\.'|'[^\\]'|'\\u[0-9a-f]{4}'", String.Char),
            (r'(\.)([a-zA-Z_][a-zA-Z0-9_]*)',
             bygroups(Operator, Name.Attribute)),
            (r'[a-zA-Z_][a-zA-Z0-9_]*:', Name.Label),
            (r'[a-zA-Z_\$][a-zA-Z0-9_]*', Name),
            (r'[~\^\*!%&\[\]\(\)\{\}<>\|+=:;,./?\-@]+', Operator),
            (r'[0-9][0-9]*\.[0-9]+([eE][0-9]+)?[fd]?', Number.Float),
            (r'0x[0-9a-f]+', Number.Hex),
            (r'[0-9]+L?', Number.Integer),
            (r'\n', Text),
        ],
        'class': [
            (r'[a-zA-Z_][a-zA-Z0-9_]*', Name.Class, '#pop')
        ],
        'import': [
            (r'[a-zA-Z0-9_.]+\*?', Name.Namespace, '#pop')
        ],
    }


class AwkLexer(RegexLexer):
    """
    For Awk scripts.

    *New in Pygments 1.5.*
    """

    name = 'Awk'
    aliases = ['awk', 'gawk', 'mawk', 'nawk']
    filenames = ['*.awk']
    mimetypes = ['application/x-awk']

    tokens = {
        'commentsandwhitespace': [
            (r'\s+', Text),
            (r'#.*$', Comment.Single)
        ],
        'slashstartsregex': [
            include('commentsandwhitespace'),
            (r'/(\\.|[^[/\\\n]|\[(\\.|[^\]\\\n])*])+/'
             r'\B', String.Regex, '#pop'),
            (r'(?=/)', Text, ('#pop', 'badregex')),
            (r'', Text, '#pop')
        ],
        'badregex': [
            (r'\n', Text, '#pop')
        ],
        'root': [
            (r'^(?=\s|/)', Text, 'slashstartsregex'),
            include('commentsandwhitespace'),
            (r'\+\+|--|\|\||&&|in|\$|!?~|'
             r'(\*\*|[-<>+*%\^/!=])=?', Operator, 'slashstartsregex'),
            (r'[{(\[;,]', Punctuation, 'slashstartsregex'),
            (r'[})\].]', Punctuation),
            (r'(break|continue|do|while|exit|for|if|'
             r'return)\b', Keyword, 'slashstartsregex'),
            (r'function\b', Keyword.Declaration, 'slashstartsregex'),
            (r'(atan2|cos|exp|int|log|rand|sin|sqrt|srand|gensub|gsub|index|'
             r'length|match|split|sprintf|sub|substr|tolower|toupper|close|'
             r'fflush|getline|next|nextfile|print|printf|strftime|systime|'
             r'delete|system)\b', Keyword.Reserved),
            (r'(ARGC|ARGIND|ARGV|CONVFMT|ENVIRON|ERRNO|FIELDWIDTHS|FILENAME|FNR|FS|'
             r'IGNORECASE|NF|NR|OFMT|OFS|ORFS|RLENGTH|RS|RSTART|RT|'
             r'SUBSEP)\b', Name.Builtin),
            (r'[$a-zA-Z_][a-zA-Z0-9_]*', Name.Other),
            (r'[0-9][0-9]*\.[0-9]+([eE][0-9]+)?[fd]?', Number.Float),
            (r'0x[0-9a-fA-F]+', Number.Hex),
            (r'[0-9]+', Number.Integer),
            (r'"(\\\\|\\"|[^"])*"', String.Double),
            (r"'(\\\\|\\'|[^'])*'", String.Single),
        ]
    }


class Cfengine3Lexer(RegexLexer):
    """
    Lexer for `CFEngine3 <http://cfengine.org>`_ policy files.

    *New in Pygments 1.5.*
    """

    name = 'CFEngine3'
    aliases = ['cfengine3', 'cf3']
    filenames = ['*.cf']
    mimetypes = []

    tokens = {
        'root': [
            (r'#.*?\n', Comment),
            (r'(body)(\s+)(\S+)(\s+)(control)',
             bygroups(Keyword, Text, Keyword, Text, Keyword)),
            (r'(body|bundle)(\s+)(\S+)(\s+)(\w+)(\()',
             bygroups(Keyword, Text, Keyword, Text, Name.Function, Punctuation),
             'arglist'),
            (r'(body|bundle)(\s+)(\S+)(\s+)(\w+)',
             bygroups(Keyword, Text, Keyword, Text, Name.Function)),
            (r'(")([^"]+)(")(\s+)(string|slist|int|real)(\s*)(=>)(\s*)',
             bygroups(Punctuation,Name.Variable,Punctuation,
                      Text,Keyword.Type,Text,Operator,Text)),
            (r'(\S+)(\s*)(=>)(\s*)',
             bygroups(Keyword.Reserved,Text,Operator,Text)),
            (r'"', String, 'string'),
            (r'(\w+)(\()', bygroups(Name.Function, Punctuation)),
            (r'([\w.!&|\(\)]+)(::)', bygroups(Name.Class, Punctuation)),
            (r'(\w+)(:)', bygroups(Keyword.Declaration,Punctuation)),
            (r'@[\{\(][^\)\}]+[\}\)]', Name.Variable),
            (r'[(){},;]', Punctuation),
            (r'=>', Operator),
            (r'->', Operator),
            (r'\d+\.\d+', Number.Float),
            (r'\d+', Number.Integer),
            (r'\w+', Name.Function),
            (r'\s+', Text),
        ],
        'string': [
            (r'\$[\{\(]', String.Interpol, 'interpol'),
            (r'\\.', String.Escape),
            (r'"', String, '#pop'),
            (r'\n', String),
            (r'.', String),
        ],
        'interpol': [
            (r'\$[\{\(]', String.Interpol, '#push'),
            (r'[\}\)]', String.Interpol, '#pop'),
            (r'[^\$\{\(\)\}]+', String.Interpol),
        ],
        'arglist': [
            (r'\)', Punctuation, '#pop'),
            (r',', Punctuation),
            (r'\w+', Name.Variable),
            (r'\s+', Text),
        ],
    }


class SnobolLexer(RegexLexer):
    """
    Lexer for the SNOBOL4 programming language.

    Recognizes the common ASCII equivalents of the original SNOBOL4 operators.
    Does not require spaces around binary operators.

    *New in Pygments 1.5.*
    """

    name = "Snobol"
    aliases = ["snobol"]
    filenames = ['*.snobol']
    mimetypes = ['text/x-snobol']

    tokens = {
        # root state, start of line
        # comments, continuation lines, and directives start in column 1
        # as do labels
        'root': [
            (r'\*.*\n', Comment),
            (r'[\+\.] ', Punctuation, 'statement'),
            (r'-.*\n', Comment),
            (r'END\s*\n', Name.Label, 'heredoc'),
            (r'[A-Za-z\$][\w$]*', Name.Label, 'statement'),
            (r'\s+', Text, 'statement'),
        ],
        # statement state, line after continuation or label
        'statement': [
            (r'\s*\n', Text, '#pop'),
            (r'\s+', Text),
            (r'(?<=[^\w.])(LT|LE|EQ|NE|GE|GT|INTEGER|IDENT|DIFFER|LGT|SIZE|'
             r'REPLACE|TRIM|DUPL|REMDR|DATE|TIME|EVAL|APPLY|OPSYN|LOAD|UNLOAD|'
             r'LEN|SPAN|BREAK|ANY|NOTANY|TAB|RTAB|REM|POS|RPOS|FAIL|FENCE|'
             r'ABORT|ARB|ARBNO|BAL|SUCCEED|INPUT|OUTPUT|TERMINAL)(?=[^\w.])',
             Name.Builtin),
            (r'[A-Za-z][\w\.]*', Name),
            # ASCII equivalents of original operators
            # | for the EBCDIC equivalent, ! likewise
            # \ for EBCDIC negation
            (r'\*\*|[\?\$\.!%\*/#+\-@\|&\\=]', Operator),
            (r'"[^"]*"', String),
            (r"'[^']*'", String),
            # Accept SPITBOL syntax for real numbers
            # as well as Macro SNOBOL4
            (r'[0-9]+(?=[^\.EeDd])', Number.Integer),
            (r'[0-9]+(\.[0-9]*)?([EDed][-+]?[0-9]+)?', Number.Float),
            # Goto
            (r':', Punctuation, 'goto'),
            (r'[\(\)<>,;]', Punctuation),
        ],
        # Goto block
        'goto': [
            (r'\s*\n', Text, "#pop:2"),
            (r'\s+', Text),
            (r'F|S', Keyword),
            (r'(\()([A-Za-z][\w.]*)(\))',
             bygroups(Punctuation, Name.Label, Punctuation))
        ],
        # everything after the END statement is basically one
        # big heredoc.
        'heredoc': [
            (r'.*\n', String.Heredoc)
        ]
    }


class UrbiscriptLexer(ExtendedRegexLexer):
    """
    For UrbiScript source code.

    *New in Pygments 1.5.*
    """

    name = 'UrbiScript'
    aliases = ['urbiscript']
    filenames = ['*.u']
    mimetypes = ['application/x-urbiscript']

    flags = re.DOTALL

    ## TODO
    # - handle Experimental and deprecated tags with specific tokens
    # - handle Angles and Durations with specific tokens

    def blob_callback(lexer, match, ctx):
        text_before_blob = match.group(1)
        blob_start = match.group(2)
        blob_size_str = match.group(3)
        blob_size = int(blob_size_str)
        yield match.start(), String, text_before_blob
        ctx.pos += len(text_before_blob)

        # if blob size doesn't match blob format (example : "\B(2)(aaa)")
        # yield blob as a string
        if ctx.text[match.end() + blob_size] != ")":
            result = "\\B(" + blob_size_str + ")("
            yield match.start(), String, result
            ctx.pos += len(result)
            return

        # if blob is well formated, yield as Escape
        blob_text = blob_start + ctx.text[match.end():match.end()+blob_size] + ")"
        yield match.start(), String.Escape, blob_text
        ctx.pos = match.end() + blob_size + 1 # +1 is the ending ")"

    tokens = {
        'root': [
            (r'\s+', Text),
            # comments
            (r'//.*?\n', Comment),
            (r'/\*', Comment.Multiline, 'comment'),
            (r'(?:every|for|loop|while)(?:;|&|\||,)',Keyword),
            (r'(?:assert|at|break|case|catch|closure|compl|continue|'
             r'default|else|enum|every|external|finally|for|freezeif|if|new|'
             r'onleave|return|stopif|switch|this|throw|timeout|try|'
             r'waituntil|whenever|while)\b', Keyword),
            (r'(?:asm|auto|bool|char|const_cast|delete|double|dynamic_cast|'
             r'explicit|export|extern|float|friend|goto|inline|int|'
             r'long|mutable|namespace|register|reinterpret_cast|short|'
             r'signed|sizeof|static_cast|struct|template|typedef|typeid|'
             r'typename|union|unsigned|using|virtual|volatile|'
             r'wchar_t)\b', Keyword.Reserved),
            # deprecated keywords, use a meaningfull token when available
            (r'(?:emit|foreach|internal|loopn|static)\b', Keyword),
            # ignored keywords, use a meaningfull token when available
            (r'(?:private|protected|public)\b', Keyword),
            (r'(?:var|do|const|function|class)\b', Keyword.Declaration),
            (r'(?:true|false|nil|void)\b', Keyword.Constant),
            (r'(?:Barrier|Binary|Boolean|CallMessage|Channel|Code|'
             r'Comparable|Container|Control|Date|Dictionary|Directory|'
             r'Duration|Enumeration|Event|Exception|Executable|File|Finalizable|'
             r'Float|FormatInfo|Formatter|Global|Group|Hash|InputStream|'
             r'IoService|Job|Kernel|Lazy|List|Loadable|Lobby|Location|Logger|Math|'
             r'Mutex|nil|Object|Orderable|OutputStream|Pair|Path|Pattern|Position|'
             r'Primitive|Process|Profile|PseudoLazy|PubSub|RangeIterable|Regexp|'
             r'Semaphore|Server|Singleton|Socket|StackFrame|Stream|String|System|'
             r'Tag|Timeout|Traceable|TrajectoryGenerator|Triplet|Tuple'
             r'|UObject|UValue|UVar)\b', Name.Builtin),
            (r'(?:this)\b', Name.Builtin.Pseudo),
            # don't match single | and &
            (r'(?:[-=+*%/<>~^:]+|\.&?|\|\||&&)', Operator),
            (r'(?:and_eq|and|bitand|bitor|in|not|not_eq|or_eq|or|xor_eq|xor)\b',
             Operator.Word),
            (r'[{}\[\]()]+', Punctuation),
            (r'(?:;|\||,|&|\?|!)+', Punctuation),
            (r'[$a-zA-Z_][a-zA-Z0-9_]*', Name.Other),
            (r'0x[0-9a-fA-F]+', Number.Hex),
            # Float, Integer, Angle and Duration
            (r'(?:[0-9]+(?:(?:\.[0-9]+)?(?:[eE][+-]?[0-9]+)?)?'
             r'((?:rad|deg|grad)|(?:ms|s|min|h|d))?)\b', Number.Float),
            # handle binary blob in strings
            (r'"', String.Double, "string.double"),
            (r"'", String.Single, "string.single"),
        ],
        'string.double': [
            (r'((?:\\\\|\\"|[^"])*?)(\\B\((\d+)\)\()', blob_callback),
            (r'(\\\\|\\"|[^"])*?"', String.Double, '#pop'),
        ],
        'string.single': [
            (r"((?:\\\\|\\'|[^'])*?)(\\B\((\d+)\)\()", blob_callback),
            (r"(\\\\|\\'|[^'])*?'", String.Single, '#pop'),
        ],
        # from http://pygments.org/docs/lexerdevelopment/#changing-states
        'comment': [
            (r'[^*/]', Comment.Multiline),
            (r'/\*', Comment.Multiline, '#push'),
            (r'\*/', Comment.Multiline, '#pop'),
            (r'[*/]', Comment.Multiline),
        ]
    }


class OpenEdgeLexer(RegexLexer):
    """
    Lexer for `OpenEdge ABL (formerly Progress)
    <http://web.progress.com/en/openedge/abl.html>`_ source code.

    *New in Pygments 1.5.*
    """
    name = 'OpenEdge ABL'
    aliases = ['openedge', 'abl', 'progress']
    filenames = ['*.p', '*.cls']
    mimetypes = ['text/x-openedge', 'application/x-openedge']

    types = (r'(?i)(^|(?<=[^0-9a-z_\-]))(CHARACTER|CHAR|CHARA|CHARAC|CHARACT|CHARACTE|'
             r'COM-HANDLE|DATE|DATETIME|DATETIME-TZ|'
             r'DECIMAL|DEC|DECI|DECIM|DECIMA|HANDLE|'
             r'INT64|INTEGER|INT|INTE|INTEG|INTEGE|'
             r'LOGICAL|LONGCHAR|MEMPTR|RAW|RECID|ROWID)\s*($|(?=[^0-9a-z_\-]))')

    keywords = (r'(?i)(^|(?<=[^0-9a-z_\-]))(' +
                r'|'.join(OPENEDGEKEYWORDS) +
                r')\s*($|(?=[^0-9a-z_\-]))')
    tokens = {
        'root': [
            (r'/\*', Comment.Multiline, 'comment'),
            (r'\{', Comment.Preproc, 'preprocessor'),
            (r'\s*&.*', Comment.Preproc),
            (r'0[xX][0-9a-fA-F]+[LlUu]*', Number.Hex),
            (r'(?i)(DEFINE|DEF|DEFI|DEFIN)\b', Keyword.Declaration),
            (types, Keyword.Type),
            (keywords, Name.Builtin),
            (r'"(\\\\|\\"|[^"])*"', String.Double),
            (r"'(\\\\|\\'|[^'])*'", String.Single),
            (r'[0-9][0-9]*\.[0-9]+([eE][0-9]+)?[fd]?', Number.Float),
            (r'[0-9]+', Number.Integer),
            (r'\s+', Text),
            (r'[+*/=-]', Operator),
            (r'[.:()]', Punctuation),
            (r'.', Name.Variable), # Lazy catch-all
        ],
        'comment': [
            (r'[^*/]', Comment.Multiline),
            (r'/\*', Comment.Multiline, '#push'),
            (r'\*/', Comment.Multiline, '#pop'),
            (r'[*/]', Comment.Multiline)
        ],
        'preprocessor': [
            (r'[^{}]', Comment.Preproc),
            (r'{', Comment.Preproc, '#push'),
            (r'}', Comment.Preproc, '#pop'),
        ],
    }


class BroLexer(RegexLexer):
    """
    For `Bro <http://bro-ids.org/>`_ scripts.

    *New in Pygments 1.5.*
    """
    name = 'Bro'
    aliases = ['bro']
    filenames = ['*.bro']

    _hex = r'[0-9a-fA-F_]+'
    _float = r'((\d*\.?\d+)|(\d+\.?\d*))([eE][-+]?\d+)?'
    _h = r'[A-Za-z0-9][-A-Za-z0-9]*'

    tokens = {
        'root': [
            # Whitespace
            (r'^@.*?\n', Comment.Preproc),
            (r'#.*?\n', Comment.Single),
            (r'\n', Text),
            (r'\s+', Text),
            (r'\\\n', Text),
            # Keywords
            (r'(add|alarm|break|case|const|continue|delete|do|else|enum|event'
             r'|export|for|function|if|global|local|module|next'
             r'|of|print|redef|return|schedule|type|when|while)\b', Keyword),
            (r'(addr|any|bool|count|counter|double|file|int|interval|net'
             r'|pattern|port|record|set|string|subnet|table|time|timer'
             r'|vector)\b', Keyword.Type),
            (r'(T|F)\b', Keyword.Constant),
            (r'(&)((?:add|delete|expire)_func|attr|(create|read|write)_expire'
             r'|default|disable_print_hook|raw_output|encrypt|group|log'
             r'|mergeable|optional|persistent|priority|redef'
             r'|rotate_(?:interval|size)|synchronized)\b', bygroups(Punctuation,
                 Keyword)),
            (r'\s+module\b', Keyword.Namespace),
            # Addresses, ports and networks
            (r'\d+/(tcp|udp|icmp|unknown)\b', Number),
            (r'(\d+\.){3}\d+', Number),
            (r'(' + _hex + r'){7}' + _hex, Number),
            (r'0x' + _hex + r'(' + _hex + r'|:)*::(' + _hex + r'|:)*', Number),
            (r'((\d+|:)(' + _hex + r'|:)*)?::(' + _hex + r'|:)*', Number),
            (r'(\d+\.\d+\.|(\d+\.){2}\d+)', Number),
            # Hostnames
            (_h + r'(\.' + _h + r')+', String),
            # Numeric
            (_float + r'\s+(day|hr|min|sec|msec|usec)s?\b', Literal.Date),
            (r'0[xX]' + _hex, Number.Hex),
            (_float, Number.Float),
            (r'\d+', Number.Integer),
            (r'/', String.Regex, 'regex'),
            (r'"', String, 'string'),
            # Operators
            (r'[!%*/+:<=>?~|-]', Operator),
            (r'([-+=&|]{2}|[+=!><-]=)', Operator),
            (r'(in|match)\b', Operator.Word),
            (r'[{}()\[\]$.,;]', Punctuation),
            # Identfier
            (r'([_a-zA-Z]\w*)(::)', bygroups(Name, Name.Namespace)),
            (r'[a-zA-Z_][a-zA-Z_0-9]*', Name)
        ],
        'string': [
            (r'"', String, '#pop'),
            (r'\\([\\abfnrtv"\']|x[a-fA-F0-9]{2,4}|[0-7]{1,3})', String.Escape),
            (r'[^\\"\n]+', String),
            (r'\\\n', String),
            (r'\\', String)
        ],
        'regex': [
            (r'/', String.Regex, '#pop'),
            (r'\\[\\nt/]', String.Regex), # String.Escape is too intense here.
            (r'[^\\/\n]+', String.Regex),
            (r'\\\n', String.Regex),
            (r'\\', String.Regex)
        ]
    }


class CbmBasicV2Lexer(RegexLexer):
    """
    For CBM BASIC V2 sources.
    """
    name = 'CBM BASIC V2'
    aliases = ['cbmbas']
    filenames = ['*.bas']
    
    flags = re.IGNORECASE
    
    tokens = {
        'root': [
            (r'rem.*\n', Comment.Single),
            (r'\s+', Text),
            (r'new|run|end|for|to|next|step|go(to|sub)?|on|return|stop|cont'
             r'|if|then|input#?|read|wait|load|save|verify|poke|sys|print#?'
             r'|list|clr|cmd|open|close|get#?', Keyword.Reserved),
            (r'data|restore|dim|let|def|fn', Keyword.Declaration),
            (r'tab|spc|sgn|int|abs|usr|fre|pos|sqr|rnd|log|exp|cos|sin|tan|atn'
             r'|peek|len|val|asc|(str|chr|left|right|mid)\$', Name.Builtin),
            (r'[-+*/^<>=]', Operator),
            (r'not|and|or', Operator.Word),
            (r'"[^"\n]*.', String),
            (r'\d+|[-+]?\d*\.\d*(e[-+]?\d+)?', Number.Float),
            (r'[\(\),:;]', Punctuation),
            (r'\w+[$%]?', Name),
        ]
    }


class MscgenLexer(RegexLexer):
    """
    For `Mscgen <http://www.mcternan.me.uk/mscgen/>`_ files.

    *New in Pygments 1.6.*
    """
    name = 'Mscgen'
    aliases = ['mscgen', 'msc']
    filenames = ['*.msc']

    _var = r'([a-zA-Z0-9_]+|"(?:\\"|[^"])*")'

    tokens = {
        'root': [
            (r'msc\b', Keyword.Type),
            # Options
            (r'(hscale|HSCALE|width|WIDTH|wordwraparcs|WORDWRAPARCS'
             r'|arcgradient|ARCGRADIENT)\b', Name.Property),
            # Operators
            (r'(abox|ABOX|rbox|RBOX|box|BOX|note|NOTE)\b', Operator.Word),
            (r'(\.|-|\|){3}', Keyword),
            (r'(?:-|=|\.|:){2}'
             r'|<<=>>|<->|<=>|<<>>|<:>'
             r'|->|=>>|>>|=>|:>|-x|-X'
             r'|<-|<<=|<<|<=|<:|x-|X-|=', Operator),
            # Names
            (r'\*', Name.Builtin),
            (_var, Name.Variable),
            # Other
            (r'\[', Punctuation, 'attrs'),
            (r'\{|\}|,|;', Punctuation),
            include('comments')
        ],
        'attrs': [
            (r'\]', Punctuation, '#pop'),
            (_var + r'(\s*)(=)(\s*)' + _var,
             bygroups(Name.Attribute, Text.Whitespace, Operator, Text.Whitespace,
                      String)),
            (r',', Punctuation),
            include('comments')
        ],
        'comments': [
            (r'(?://|#).*?\n', Comment.Single),
            (r'/\*(?:.|\n)*?\*/', Comment.Multiline),
            (r'[ \t\r\n]+', Text.Whitespace)
        ]
    }


def _rx_indent(level):
    # Kconfig *always* interprets a tab as 8 spaces, so this is the default.
    # Edit this if you are in an environment where KconfigLexer gets expanded
    # input (tabs expanded to spaces) and the expansion tab width is != 8,
    # e.g. in connection with Trac (trac.ini, [mimeviewer], tab_width).
    # Value range here is 2 <= {tab_width} <= 8.
    tab_width = 8
    # Regex matching a given indentation {level}, assuming that indentation is
    # a multiple of {tab_width}. In other cases there might be problems.
    return r'(?:\t| {1,%s}\t| {%s}){%s}.*\n' % (tab_width-1, tab_width, level)


class KconfigLexer(RegexLexer):
    """
    For Linux-style Kconfig files.

    *New in Pygments 1.6.*
    """

    name = 'Kconfig'
    aliases = ['kconfig', 'menuconfig', 'linux-config', 'kernel-config']
    # Adjust this if new kconfig file names appear in your environment
    filenames = ['Kconfig', '*Config.in*', 'external.in*',
                 'standard-modules.in']
    mimetypes = ['text/x-kconfig']
    # No re.MULTILINE, indentation-aware help text needs line-by-line handling
    flags = 0

    def call_indent(level):
        # If indentation >= {level} is detected, enter state 'indent{level}'
        return (_rx_indent(level), String.Doc, 'indent%s' % level)

    def do_indent(level):
        # Print paragraphs of indentation level >= {level} as String.Doc,
        # ignoring blank lines. Then return to 'root' state.
        return [
            (_rx_indent(level), String.Doc),
            (r'\s*\n', Text),
            (r'', Generic, '#pop:2')
        ]

    tokens = {
        'root': [
            (r'\s+', Text),
            (r'#.*?\n', Comment.Single),
            (r'(mainmenu|config|menuconfig|choice|endchoice|comment|menu|'
             r'endmenu|visible if|if|endif|source|prompt|select|depends on|'
             r'default|range|option)\b', Keyword),
            (r'(---help---|help)[\t ]*\n', Keyword, 'help'),
            (r'(bool|tristate|string|hex|int|defconfig_list|modules|env)\b',
             Name.Builtin),
            (r'[!=&|]', Operator),
            (r'[()]', Punctuation),
            (r'[0-9]+', Number.Integer),
            (r"'(''|[^'])*'", String.Single),
            (r'"(""|[^"])*"', String.Double),
            (r'\S+', Text),
        ],
        # Help text is indented, multi-line and ends when a lower indentation
        # level is detected.
        'help': [
            # Skip blank lines after help token, if any
            (r'\s*\n', Text),
            # Determine the first help line's indentation level heuristically(!).
            # Attention: this is not perfect, but works for 99% of "normal"
            # indentation schemes up to a max. indentation level of 7.
            call_indent(7),
            call_indent(6),
            call_indent(5),
            call_indent(4),
            call_indent(3),
            call_indent(2),
            call_indent(1),
            ('', Text, '#pop'),  # for incomplete help sections without text
        ],
        # Handle text for indentation levels 7 to 1
        'indent7': do_indent(7),
        'indent6': do_indent(6),
        'indent5': do_indent(5),
        'indent4': do_indent(4),
        'indent3': do_indent(3),
        'indent2': do_indent(2),
        'indent1': do_indent(1),
    }


class VGLLexer(RegexLexer):
    """
    For `SampleManager VGL <http://www.thermoscientific.com/samplemanager>`_
    source code.

    *New in Pygments 1.6.*
    """
    name = 'VGL'
    aliases = ['vgl']
    filenames = ['*.rpf']

    flags = re.MULTILINE | re.DOTALL | re.IGNORECASE

    tokens = {
        'root': [
            (r'\{[^\}]*\}', Comment.Multiline),
            (r'declare', Keyword.Constant),
            (r'(if|then|else|endif|while|do|endwhile|and|or|prompt|object'
             r'|create|on|line|with|global|routine|value|endroutine|constant'
             r'|global|set|join|library|compile_option|file|exists|create|copy'
             r'|delete|enable|windows|name|notprotected)(?! *[=<>.,()])',
             Keyword),
            (r'(true|false|null|empty|error|locked)', Keyword.Constant),
            (r'[~\^\*\#!%&\[\]\(\)<>\|+=:;,./?-]', Operator),
            (r'"[^"]*"', String),
            (r'(\.)([a-z_\$][a-z0-9_\$]*)', bygroups(Operator, Name.Attribute)),
            (r'[0-9][0-9]*(\.[0-9]+(e[+\-]?[0-9]+)?)?', Number),
            (r'[a-z_\$][a-z0-9_\$]*', Name),
            (r'[\r\n]+', Text),
            (r'\s+', Text)
        ]
    }


class SourcePawnLexer(RegexLexer):
    """
    For SourcePawn source code with preprocessor directives.

    *New in Pygments 1.6.*
    """
    name = 'SourcePawn'
    aliases = ['sp']
    filenames = ['*.sp']
    mimetypes = ['text/x-sourcepawn']

    #: optional Comment or Whitespace
    _ws = r'(?:\s|//.*?\n|/\*.*?\*/)+'

    tokens = {
        'root': [
            # preprocessor directives: without whitespace
            ('^#if\s+0', Comment.Preproc, 'if0'),
            ('^#', Comment.Preproc, 'macro'),
            # or with whitespace
            ('^' + _ws + r'#if\s+0', Comment.Preproc, 'if0'),
            ('^' + _ws + '#', Comment.Preproc, 'macro'),
            (r'\n', Text),
            (r'\s+', Text),
            (r'\\\n', Text), # line continuation
            (r'/(\\\n)?/(\n|(.|\n)*?[^\\]\n)', Comment.Single),
            (r'/(\\\n)?\*(.|\n)*?\*(\\\n)?/', Comment.Multiline),
            (r'[{}]', Punctuation),
            (r'L?"', String, 'string'),
            (r"L?'(\\.|\\[0-7]{1,3}|\\x[a-fA-F0-9]{1,2}|[^\\\'\n])'", String.Char),
            (r'(\d+\.\d*|\.\d+|\d+)[eE][+-]?\d+[LlUu]*', Number.Float),
            (r'(\d+\.\d*|\.\d+|\d+[fF])[fF]?', Number.Float),
            (r'0x[0-9a-fA-F]+[LlUu]*', Number.Hex),
            (r'0[0-7]+[LlUu]*', Number.Oct),
            (r'\d+[LlUu]*', Number.Integer),
            (r'\*/', Error),
            (r'[~!%^&*+=|?:<>/-]', Operator),
            (r'[()\[\],.;]', Punctuation),
            (r'(case|const|continue|native|'
             r'default|else|enum|for|if|new|operator|'
             r'public|return|sizeof|static|decl|struct|switch)\b', Keyword),
            (r'(bool|Float)\b', Keyword.Type),
            (r'(true|false)\b', Keyword.Constant),
            ('[a-zA-Z_][a-zA-Z0-9_]*', Name),
        ],
        'string': [
            (r'"', String, '#pop'),
            (r'\\([\\abfnrtv"\']|x[a-fA-F0-9]{2,4}|[0-7]{1,3})', String.Escape),
            (r'[^\\"\n]+', String), # all other characters
            (r'\\\n', String), # line continuation
            (r'\\', String), # stray backslash
        ],
        'macro': [
            (r'[^/\n]+', Comment.Preproc),
            (r'/\*(.|\n)*?\*/', Comment.Multiline),
            (r'//.*?\n', Comment.Single, '#pop'),
            (r'/', Comment.Preproc),
            (r'(?<=\\)\n', Comment.Preproc),
            (r'\n', Comment.Preproc, '#pop'),
        ],
        'if0': [
            (r'^\s*#if.*?(?<!\\)\n', Comment.Preproc, '#push'),
            (r'^\s*#endif.*?(?<!\\)\n', Comment.Preproc, '#pop'),
            (r'.*?\n', Comment),
        ]
    }

    SM_TYPES = ['Action', 'bool', 'Float', 'Plugin', 'String', 'any',
                'AdminFlag', 'OverrideType', 'OverrideRule', 'ImmunityType',
                'GroupId', 'AdminId', 'AdmAccessMode', 'AdminCachePart',
                'CookieAccess', 'CookieMenu', 'CookieMenuAction', 'NetFlow',
                'ConVarBounds', 'QueryCookie', 'ReplySource',
                'ConVarQueryResult', 'ConVarQueryFinished', 'Function',
                'Action', 'Identity', 'PluginStatus', 'PluginInfo', 'DBResult',
                'DBBindType', 'DBPriority', 'PropType', 'PropFieldType',
                'MoveType', 'RenderMode', 'RenderFx', 'EventHookMode',
                'EventHook', 'FileType', 'FileTimeMode', 'PathType',
                'ParamType', 'ExecType', 'DialogType', 'Handle', 'KvDataTypes',
                'NominateResult', 'MapChange', 'MenuStyle', 'MenuAction',
                'MenuSource', 'RegexError', 'SDKCallType', 'SDKLibrary',
                'SDKFuncConfSource', 'SDKType', 'SDKPassMethod', 'RayType',
                'TraceEntityFilter', 'ListenOverride', 'SortOrder', 'SortType',
                'SortFunc2D', 'APLRes', 'FeatureType', 'FeatureStatus',
                'SMCResult', 'SMCError', 'TFClassType', 'TFTeam', 'TFCond',
                'TFResourceType', 'Timer', 'TopMenuAction', 'TopMenuObjectType',
                'TopMenuPosition', 'TopMenuObject', 'UserMsg']

    def __init__(self, **options):
        self.smhighlighting = get_bool_opt(options,
                'sourcemod', True)

        self._functions = []
        if self.smhighlighting:
            from pygments.lexers._sourcemodbuiltins import FUNCTIONS
            self._functions.extend(FUNCTIONS)
        RegexLexer.__init__(self, **options)

    def get_tokens_unprocessed(self, text):
        for index, token, value in \
            RegexLexer.get_tokens_unprocessed(self, text):
            if token is Name:
                if self.smhighlighting:
                    if value in self.SM_TYPES:
                        token = Keyword.Type
                    elif value in self._functions:
                        token = Name.Builtin
            yield index, token, value


class PuppetLexer(RegexLexer):
    """
    For `Puppet <http://puppetlabs.com/>`__ configuration DSL.

    *New in Pygments 1.6.*
    """
    name = 'Puppet'
    aliases = ['puppet']
    filenames = ['*.pp']

    tokens = {
        'root': [
            include('comments'),
            include('keywords'),
            include('names'),
            include('numbers'),
            include('operators'),
            include('strings'),

            (r'[]{}:(),;[]', Punctuation),
            (r'[^\S\n]+', Text),
        ],

        'comments': [
            (r'\s*#.*$', Comment),
            (r'/(\\\n)?[*](.|\n)*?[*](\\\n)?/', Comment.Multiline),
        ],

        'operators': [
            (r'(=>|\?|<|>|=|\+|-|/|\*|~|!|\|)', Operator),
            (r'(in|and|or|not)\b', Operator.Word),
        ],

        'names': [
            ('[a-zA-Z_][a-zA-Z0-9_]*', Name.Attribute),
            (r'(\$\S+)(\[)(\S+)(\])', bygroups(Name.Variable, Punctuation,
                                               String, Punctuation)),
            (r'\$\S+', Name.Variable),
        ],

        'numbers': [
            # Copypasta from the Python lexer
            (r'(\d+\.\d*|\d*\.\d+)([eE][+-]?[0-9]+)?j?', Number.Float),
            (r'\d+[eE][+-]?[0-9]+j?', Number.Float),
            (r'0[0-7]+j?', Number.Oct),
            (r'0[xX][a-fA-F0-9]+', Number.Hex),
            (r'\d+L', Number.Integer.Long),
            (r'\d+j?', Number.Integer)
        ],

        'keywords': [
            # Left out 'group' and 'require'
            # Since they're often used as attributes
            (r'(?i)(absent|alert|alias|audit|augeas|before|case|check|class|'
             r'computer|configured|contained|create_resources|crit|cron|debug|'
             r'default|define|defined|directory|else|elsif|emerg|err|exec|'
             r'extlookup|fail|false|file|filebucket|fqdn_rand|generate|host|if|'
             r'import|include|info|inherits|inline_template|installed|'
             r'interface|k5login|latest|link|loglevel|macauthorization|'
             r'mailalias|maillist|mcx|md5|mount|mounted|nagios_command|'
             r'nagios_contact|nagios_contactgroup|nagios_host|'
             r'nagios_hostdependency|nagios_hostescalation|nagios_hostextinfo|'
             r'nagios_hostgroup|nagios_service|nagios_servicedependency|'
             r'nagios_serviceescalation|nagios_serviceextinfo|'
             r'nagios_servicegroup|nagios_timeperiod|node|noop|notice|notify|'
             r'package|present|purged|realize|regsubst|resources|role|router|'
             r'running|schedule|scheduled_task|search|selboolean|selmodule|'
             r'service|sha1|shellquote|split|sprintf|ssh_authorized_key|sshkey|'
             r'stage|stopped|subscribe|tag|tagged|template|tidy|true|undef|'
             r'unmounted|user|versioncmp|vlan|warning|yumrepo|zfs|zone|'
             r'zpool)\b', Keyword),
        ],

        'strings': [
            (r'"([^"])*"', String),
            (r'\'([^\'])*\'', String),
        ],

    }


class NSISLexer(RegexLexer):
    """
    For `NSIS <http://nsis.sourceforge.net/>`_ scripts.

    *New in Pygments 1.6.*
    """
    name = 'NSIS'
    aliases = ['nsis', 'nsi', 'nsh']
    filenames = ['*.nsi', '*.nsh']
    mimetypes = ['text/x-nsis']

    flags = re.IGNORECASE

    tokens = {
        'root': [
            (r'[;\#].*\n', Comment),
            (r"'.*'", String.Single),
            (r'"', String.Double, 'str_double'),
            (r'`', String.Backtick, 'str_backtick'),
            include('macro'),
            include('interpol'),
            include('basic'),
            (r'\$\{[a-zA-Z_\|][a-zA-Z0-9_\|]*\}', Keyword.Pseudo),
            (r'\/[a-zA-Z_][a-zA-Z0-9_]*', Name.Attribute),
            ('.', Text),
        ],
        'basic': [
            (r'(\n)(Function)(\s+)([\.\_a-zA-Z][\.\_a-zA-Z0-9]*)\b',
             bygroups(Text, Keyword, Text, Name.Function)),
            (r'\b([_a-zA-Z][_a-zA-Z0-9]*)(::)([a-zA-Z][a-zA-Z0-9]*)\b',
             bygroups(Keyword.Namespace, Punctuation, Name.Function)),
            (r'\b([_a-zA-Z][_a-zA-Z0-9]*)(:)', bygroups(Name.Label, Punctuation)),
            (r'(\b[ULS]|\B)([\!\<\>=]?=|\<\>?|\>)\B', Operator),
            (r'[\+\-\|]', Operator),
            (r'[\\]', Punctuation),
            (r'\b(Abort|Add(?:BrandingImage|Size)|Allow(?:RootDirInstall|SkipFiles)|'
             r'AutoCloseWindow|BG(?:Font|Gradient)|BrandingText|BringToFront|'
             r'Call(?:InstDLL)?|(?:Sub)?Caption|ChangeUI|CheckBitmap|ClearErrors|CompletedText|'
             r'ComponentText|CopyFiles|CRCCheck|Create(?:Directory|Font|Shortcut)|'
             r'Delete(?:INI(?:Sec|Str)|Reg(?:Key|Value))?|DetailPrint|DetailsButtonText|'
             r'Dir(?:Show|Text|Var|Verify)|(?:Disabled|Enabled)Bitmap|EnableWindow|'
             r'EnumReg(?:Key|Value)|Exch|Exec(?:Shell|Wait)?|ExpandEnvStrings|'
             r'File(?:BufSize|Close|ErrorText|Open|Read(?:Byte)?|Seek|Write(?:Byte)?)?|'
             r'Find(?:Close|First|Next|Window)|FlushINI|Function(?:End)?|'
             r'Get(?:CurInstType|CurrentAddress|DlgItem|DLLVersion(?:Local)?|ErrorLevel|'
             r'FileTime(?:Local)?|FullPathName|FunctionAddress|InstDirError|LabelAddress|TempFileName)|'
             r'Goto|HideWindow|Icon|If(?:Abort|Errors|FileExists|RebootFlag|Silent)|'
             r'InitPluginsDir|Install(?:ButtonText|Colors|Dir(?:RegKey)?)|'
             r'Inst(?:ProgressFlags|Type(?:[GS]etText)?)|Int(?:CmpU?|Fmt|Op)|IsWindow|'
             r'LangString(?:UP)?|License(?:BkColor|Data|ForceSelection|LangString|Text)|'
             r'LoadLanguageFile|LockWindow|Log(?:Set|Text)|MessageBox|MiscButtonText|'
             r'Name|Nop|OutFile|(?:Uninst)?Page(?:Ex(?:End)?)?|PluginDir|Pop|Push|Quit|'
             r'Read(?:(?:Env|INI|Reg)Str|RegDWORD)|Reboot|(?:Un)?RegDLL|Rename|RequestExecutionLevel|'
             r'ReserveFile|Return|RMDir|SearchPath|'
             r'Section(?:Divider|End|(?:(?:Get|Set)(?:Flags|InstTypes|Size|Text))|Group(?:End)?|In)?|'
             r'SendMessage|'
             r'Set(?:AutoClose|BrandingImage|Compress(?:ionLevel|or(?:DictSize)?)?|CtlColors|'
             r'CurInstType|DatablockOptimize|DateSave|Details(?:Print|View)|Error(?:s|Level)|'
             r'FileAttributes|Font|OutPath|Overwrite|PluginUnload|RebootFlag|ShellVarContext|'
             r'Silent|StaticBkColor)|'
             r'Show(?:(?:I|Uni)nstDetails|Window)|Silent(?:Un)?Install|Sleep|SpaceTexts|'
             r'Str(?:CmpS?|Cpy|Len)|SubSection(?:End)?|'
             r'Uninstall(?:ButtonText|(?:Sub)?Caption|EXEName|Icon|Text)|UninstPage|'
             r'Var|VI(?:AddVersionKey|ProductVersion)|WindowIcon|'
             r'Write(?:INIStr|Reg(:?Bin|DWORD|(?:Expand)?Str)|Uninstaller)|XPStyle)\b',
             Keyword),
            (r'\b(CUR|END|(?:FILE_ATTRIBUTE_)?(?:ARCHIVE|HIDDEN|NORMAL|OFFLINE|READONLY|SYSTEM|TEMPORARY)|'
             r'HK(CC|CR|CU|DD|LM|PD|U)|'
             r'HKEY_(?:CLASSES_ROOT|CURRENT_(?:CONFIG|USER)|DYN_DATA|LOCAL_MACHINE|PERFORMANCE_DATA|USERS)|'
             r'ID(?:ABORT|CANCEL|IGNORE|NO|OK|RETRY|YES)|'
             r'MB_(?:ABORTRETRYIGNORE|DEFBUTTON[1-4]|ICON(?:EXCLAMATION|INFORMATION|QUESTION|STOP)|'
             r'OK(?:CANCEL)?|RETRYCANCEL|RIGHT|SETFOREGROUND|TOPMOST|USERICON|YESNO(?:CANCEL)?)|'
             r'SET|SHCTX|SW_(?:HIDE|SHOW(?:MAXIMIZED|MINIMIZED|NORMAL))|'
             r'admin|all|auto|both|bottom|bzip2|checkbox|colored|current|false|force|'
             r'hide|highest|if(?:diff|newer)|lastused|leave|left|listonly|lzma|nevershow|'
             r'none|normal|off|on|pop|push|radiobuttons|right|show|silent|silentlog|'
             r'smooth|textonly|top|true|try|user|zlib)\b',
             Name.Constant),
        ],
        'macro': [
            (r'\!(addincludedir(?:dir)?|addplugindir|appendfile|cd|define|'
             r'delfilefile|echo(?:message)?|else|endif|error|execute|'
             r'if(?:macro)?n?(?:def)?|include|insertmacro|macro(?:end)?|packhdr|'
             r'search(?:parse|replace)|system|tempfilesymbol|undef|verbose|warning)\b',
             Comment.Preproc),
        ],
        'interpol': [
            (r'\$(R?[0-9])', Name.Builtin.Pseudo),    # registers
            (r'\$(ADMINTOOLS|APPDATA|CDBURN_AREA|COOKIES|COMMONFILES(?:32|64)|'
            r'DESKTOP|DOCUMENTS|EXE(?:DIR|FILE|PATH)|FAVORITES|FONTS|HISTORY|'
            r'HWNDPARENT|INTERNET_CACHE|LOCALAPPDATA|MUSIC|NETHOOD|PICTURES|'
            r'PLUGINSDIR|PRINTHOOD|PROFILE|PROGRAMFILES(?:32|64)|QUICKLAUNCH|'
            r'RECENT|RESOURCES(?:_LOCALIZED)?|SENDTO|SM(?:PROGRAMS|STARTUP)|'
            r'STARTMENU|SYSDIR|TEMP(?:LATES)?|VIDEOS|WINDIR|\{NSISDIR\})',
             Name.Builtin),
            (r'\$(CMDLINE|INSTDIR|OUTDIR|LANGUAGE)', Name.Variable.Global),
            (r'\$[a-zA-Z_][a-zA-Z0-9_]*', Name.Variable),
        ],
        'str_double': [
            (r'"', String, '#pop'),
            (r'\$(\\[nrt"]|\$)', String.Escape),
            include('interpol'),
            (r'.', String.Double),
        ],
        'str_backtick': [
            (r'`', String, '#pop'),
            (r'\$(\\[nrt"]|\$)', String.Escape),
            include('interpol'),
            (r'.', String.Double),
        ],
    }


class RPMSpecLexer(RegexLexer):
    """
    For RPM *.spec files

    *New in Pygments 1.6.*
    """

    name = 'RPMSpec'
    aliases = ['spec']
    filenames = ['*.spec']
    mimetypes = ['text/x-rpm-spec']

    _directives = ('(?:package|prep|build|install|clean|check|pre[a-z]*|'
                   'post[a-z]*|trigger[a-z]*|files)')

    tokens = {
        'root': [
            (r'#.*\n', Comment),
            include('basic'),
        ],
        'description': [
            (r'^(%' + _directives + ')(.*)$',
             bygroups(Name.Decorator, Text), '#pop'),
            (r'\n', Text),
            (r'.', Text),
        ],
        'changelog': [
            (r'\*.*\n', Generic.Subheading),
            (r'^(%' + _directives + ')(.*)$',
             bygroups(Name.Decorator, Text), '#pop'),
            (r'\n', Text),
            (r'.', Text),
        ],
        'string': [
            (r'"', String.Double, '#pop'),
            (r'\\([\\abfnrtv"\']|x[a-fA-F0-9]{2,4}|[0-7]{1,3})', String.Escape),
            include('interpol'),
            (r'.', String.Double),
        ],
        'basic': [
            include('macro'),
            (r'(?i)^(Name|Version|Release|Epoch|Summary|Group|License|Packager|'
             r'Vendor|Icon|URL|Distribution|Prefix|Patch[0-9]*|Source[0-9]*|'
             r'Requires\(?[a-z]*\)?|[A-Za-z]+Req|Obsoletes|Provides|Conflicts|'
             r'Build[A-Za-z]+|[A-Za-z]+Arch|Auto[A-Za-z]+)(:)(.*)$',
             bygroups(Generic.Heading, Punctuation, using(this))),
            (r'^%description', Name.Decorator, 'description'),
            (r'^%changelog', Name.Decorator, 'changelog'),
            (r'^(%' + _directives + ')(.*)$', bygroups(Name.Decorator, Text)),
            (r'%(attr|defattr|dir|doc(?:dir)?|setup|config(?:ure)?|'
             r'make(?:install)|ghost|patch[0-9]+|find_lang|exclude|verify)',
             Keyword),
            include('interpol'),
            (r"'.*'", String.Single),
            (r'"', String.Double, 'string'),
            (r'.', Text),
        ],
        'macro': [
            (r'%define.*\n', Comment.Preproc),
            (r'%\{\!\?.*%define.*\}', Comment.Preproc),
            (r'(%(?:if(?:n?arch)?|else(?:if)?|endif))(.*)$',
             bygroups(Comment.Preproc, Text)),
        ],
        'interpol': [
            (r'%\{?__[a-z_]+\}?', Name.Function),
            (r'%\{?_([a-z_]+dir|[a-z_]+path|prefix)\}?', Keyword.Pseudo),
            (r'%\{\?[A-Za-z0-9_]+\}', Name.Variable),
            (r'\$\{?RPM_[A-Z0-9_]+\}?', Name.Variable.Global),
            (r'%\{[a-zA-Z][a-zA-Z0-9_]+\}', Keyword.Constant),
        ]
    }<|MERGE_RESOLUTION|>--- conflicted
+++ resolved
@@ -33,12 +33,9 @@
            'AutohotkeyLexer', 'GoodDataCLLexer', 'MaqlLexer', 'ProtoBufLexer',
            'HybrisLexer', 'AwkLexer', 'Cfengine3Lexer', 'SnobolLexer',
            'ECLLexer', 'UrbiscriptLexer', 'OpenEdgeLexer', 'BroLexer',
-<<<<<<< HEAD
-           'MscgenLexer', 'KconfigLexer', 'CbmBasicV2Lexer']
-=======
            'MscgenLexer', 'KconfigLexer', 'VGLLexer', 'SourcePawnLexer',
-           'RobotFrameworkLexer', 'PuppetLexer', 'NSISLexer', 'RPMSpecLexer']
->>>>>>> ab7262fa
+           'RobotFrameworkLexer', 'PuppetLexer', 'NSISLexer', 'RPMSpecLexer',
+           'CbmBasicV2Lexer']
 
 
 class ECLLexer(RegexLexer):
@@ -2892,13 +2889,15 @@
 class CbmBasicV2Lexer(RegexLexer):
     """
     For CBM BASIC V2 sources.
+
+    *New in Pygments 1.6.*
     """
     name = 'CBM BASIC V2'
     aliases = ['cbmbas']
     filenames = ['*.bas']
-    
+
     flags = re.IGNORECASE
-    
+
     tokens = {
         'root': [
             (r'rem.*\n', Comment.Single),
@@ -2917,6 +2916,12 @@
             (r'\w+[$%]?', Name),
         ]
     }
+
+    def analyse_text(self, text):
+        # if it starts with a line number, it shouldn't be a "modern" Basic
+        # like VB.net
+        if re.match(r'\d+', text):
+            return True
 
 
 class MscgenLexer(RegexLexer):
