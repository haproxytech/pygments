--- conflicted
+++ resolved
@@ -27,11 +27,7 @@
            'NewspeakLexer', 'GherkinLexer', 'AsymptoteLexer',
            'PostScriptLexer', 'AutohotkeyLexer', 'GoodDataCLLexer',
            'MaqlLexer', 'ProtoBufLexer', 'HybrisLexer', 'AwkLexer',
-<<<<<<< HEAD
-           'Cfengine3Lexer', 'ECLLexer']
-=======
-           'Cfengine3Lexer', 'HttpLexer', 'SnobolLexer']
->>>>>>> f5207daa
+           'Cfengine3Lexer', 'HttpLexer', 'SnobolLexer', 'ECLLexer']
 
 line_re  = re.compile('.*?\n')
 
@@ -225,17 +221,19 @@
 
 class ECLLexer(RegexLexer):
     """
-    Lexer for the declarative big-data `ECL <http://hpccsystems.com/community/docs/ecl-language-reference/html>`_
+    Lexer for the declarative big-data `ECL
+    <http://hpccsystems.com/community/docs/ecl-language-reference/html>`_
     language.
 
-    *New in Pygments 0.7.*
-    """
+    *New in Pygments 1.5.*
+    """
+
     name = 'ECL'
     aliases = ['ecl']
     filenames = ['*.ecl']
     mimetypes = ['application/x-ecl']
 
-    flags = re.IGNORECASE
+    flags = re.IGNORECASE | re.MULTILINE
 
     tokens = {
         'root': [
@@ -269,16 +267,17 @@
         ],
         'types': [
             (r'(RECORD|END)[^\d]', Keyword.Declaration),
-            (r'(ASCII|BIG_ENDIAN|BOOLEAN|DATA|DECIMAL|EBCDIC|INTEGER|PATTERN|'
+            (r'((?:ASCII|BIG_ENDIAN|BOOLEAN|DATA|DECIMAL|EBCDIC|INTEGER|PATTERN|'
              r'QSTRING|REAL|RECORD|RULE|SET OF|STRING|TOKEN|UDECIMAL|UNICODE|'
-             r'UNSIGNED|VARSTRING|VARUNICODE)\d*\s+', Keyword.Type),
+             r'UNSIGNED|VARSTRING|VARUNICODE)\d*)(\s+)',
+             bygroups(Keyword.Type, Text)),
         ],
         'keywords': [
             (r'(APPLY|ASSERT|BUILD|BUILDINDEX|EVALUATE|FAIL|KEYDIFF|KEYPATCH|'
              r'LOADXML|NOTHOR|NOTIFY|OUTPUT|PARALLEL|SEQUENTIAL|SOAPCALL|WAIT'
              r'CHECKPOINT|DEPRECATED|FAILCODE|FAILMESSAGE|FAILURE|GLOBAL|'
              r'INDEPENDENT|ONWARNING|PERSIST|PRIORITY|RECOVERY|STORED|SUCCESS|'
-             r'WAIT|WHEN)\W', Keyword.Reserved),
+             r'WAIT|WHEN)\b', Keyword.Reserved),
             # These are classed differently, check later
             (r'(ALL|AND|ANY|AS|ATMOST|BEFORE|BEGINC\+\+|BEST|BETWEEN|CASE|CONST|'
              r'COUNTER|CSV|DESCEND|ENCRYPT|ENDC\+\+|ENDMACRO|EXCEPT|EXCLUSIVE|'
@@ -291,7 +290,7 @@
              r'RIGHT|SCAN|SELF|SEPARATOR|SERVICE|SHARED|SKEW|SKIP|SQL|STORE|'
              r'TERMINATOR|THOR|THRESHOLD|TOKEN|TRANSFORM|TRIM|TRUE|TYPE|'
              r'UNICODEORDER|UNSORTED|VALIDATE|VIRTUAL|WHOLE|WILD|WITHIN|XML|'
-             r'XPATH|__COMPRESSED__)\W', Keyword.Reserved),
+             r'XPATH|__COMPRESSED__)\b', Keyword.Reserved),
         ],
         'functions': [
             (r'(ABS|ACOS|ALLNODES|ASCII|ASIN|ASSTRING|ATAN|ATAN2|AVE|CASE|'
@@ -310,11 +309,12 @@
              r'SOAPCALL|SORT|SORTED|SQRT|STEPPED|STORED|SUM|TABLE|TAN|TANH|'
              r'THISNODE|TOPN|TOUNICODE|TRANSFER|TRIM|TRUNCATE|TYPEOF|UNGROUP|'
              r'UNICODEORDER|VARIANCE|WHICH|WORKUNIT|XMLDECODE|XMLENCODE|'
-             r'XMLTEXT|XMLUNICODE)\W', Name.Function),
+             r'XMLTEXT|XMLUNICODE)\b', Name.Function),
         ],
         'string': [
             (r'"', String, '#pop'),
             (r'\'', String, '#pop'),
+            (r'[^"\']+', String),
         ],
     }
 
